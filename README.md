# Genie Tooling

[![Pytest Status](https://github.com/genie-tooling/genie-tooling/actions/workflows/python_ci.yml/badge.svg)](https://github.com/genie-tooling/genie-tooling/actions/workflows/python_ci.yml)

A hyper-pluggable Python middleware for building sophisticated Agentic AI and LLM-powered applications.

## Vision

Genie Tooling empowers developers to construct complex AI agents by providing a modular, async-first framework. It emphasizes clear interfaces and interchangeable components, allowing for rapid iteration and customization of agent capabilities. The `Genie` facade offers a simplified, high-level API for common agentic tasks.

## Core Concepts

*   **`Genie` Facade**: The primary entry point for most applications. It simplifies interaction with all underlying managers and plugins.
*   **Plugins**: Genie is built around a plugin architecture. Almost every piece of functionality (LLM interaction, tool definition, data retrieval, caching, guardrails, task queuing, etc.) is a plugin that can be swapped or extended.
*   **Tool Enablement**: By default, tools decorated with `@tool` and registered via `genie.register_tool_functions()` are automatically enabled. For production environments, it is strongly recommended to set `auto_enable_registered_tools=False` in `MiddlewareConfig` and explicitly enable all tools by adding their IDs to the `tool_configurations` dictionary for enhanced security and clarity.
*   **Managers**: Specialized managers (e.g., `ToolManager`, `RAGManager`, `LLMProviderManager`, `GuardrailManager`, `DistributedTaskQueueManager`) orchestrate their respective plugin types, typically managed internally by the `Genie` facade.
*   **Configuration**: Applications provide runtime configuration (e.g., API keys, default plugin choices, plugin-specific settings) via a `MiddlewareConfig` object, often simplified using `FeatureSettings`, and a custom `KeyProvider` implementation (or the default `EnvironmentKeyProvider`).
*   **`@tool` Decorator**: Easily turn your Python functions into Genie-compatible tools with automatic metadata generation.

## Key Plugin Categories

<<<<<<< HEAD
Genie Tooling supports a wide array of plugin types:

*   **LLM Providers**: Interface with LLM APIs (e.g., OpenAI, Ollama, Gemini, Llama.cpp server, Llama.cpp internal).
*   **Command Processors**: Interpret user commands to select tools and extract parameters.
*   **Tools**: Define discrete actions the agent can perform (e.g., calculator, web search, file operations, or functions decorated with `@tool`). **Must be enabled in `tool_configurations`.**
*   **Key Providers**: Securely supply API keys.
*   **RAG Components**: Document Loaders, Text Splitters, Embedding Generators, Vector Stores (e.g., FAISS, ChromaDB, Qdrant), Retrievers.
*   **Tool Lookup Providers**: Help find relevant tools based on natural language (embedding, keyword-based, or hybrid).
*   **Definition Formatters**: Format tool metadata for LLMs or indexing (e.g., compact text, OpenAI functions JSON).
*   **Invocation Strategies**: Define the lifecycle of a tool call (e.g., default async, distributed task offloading).
*   **Input Validators**: Validate parameters passed to tools (e.g., JSON Schema).
*   **Output Transformers**: Transform raw tool output.
*   **Error Handlers & Formatters**: Process and format errors from tool execution.
*   **Caching Providers**: Cache tool results or other data (e.g., in-memory, Redis).
*   **Logging & Redaction Adapters**: Customize logging behavior and redact sensitive data.
*   **Code Executors**: Securely execute code snippets (e.g., Docker-based, pysandbox stub).
*   **Observability Tracers**: Record interaction traces (e.g., console, OpenTelemetry).
*   **HITL Approvers**: Handle human approval steps (e.g., CLI-based).
*   **Token Usage Recorders**: Track LLM token consumption (e.g., in-memory, OpenTelemetry metrics).
*   **Guardrail Plugins**: Enforce input, output, and tool usage policies (e.g., keyword blocklists).
*   **Prompt System**: Prompt Registries (e.g., file system) and Prompt Template Engines (e.g., basic string format, Jinja2).
*   **Conversation State Providers**: Manage conversation history (e.g., in-memory, Redis).
*   **LLM Output Parsers**: Structure LLM text responses (e.g., JSON, Pydantic models).
*   **Distributed Task Queues**: Interface with systems like Celery or RQ for offloading tasks.
=======
Genie Tooling supports a wide array of plugin types, including LLM Providers, Command Processors, Tools, Key Providers, RAG Components, Caching Providers, Logging Adapters, Observability Tracers, HITL Approvers, Token Usage Recorders, Guardrails, Prompt System components, and Distributed Task Queues.
>>>>>>> aad5a958

*(Refer to `pyproject.toml` for a list of built-in plugin entry points and their default identifiers, and `src/genie_tooling/config/resolver.py` for available aliases).*

## Installation

1.  **Clone the repository:**
    ```bash
    git clone https://github.com/genie-tooling/genie-tooling.git
    cd genie-tooling
    ```

2.  **Install dependencies using Poetry:**
    (Ensure [Poetry](https://python-poetry.org/docs/#installation) is installed.)
    ```bash
    poetry install --all-extras # Install with all optional dependencies
    ```
    Or install specific extras as needed (e.g., `poetry install --extras ollama openai qdrant celery llama_cpp_internal`).

## Quick Start with the `Genie` Facade (Local-Only)

This example showcases local LLM chat (via the internal Llama.cpp provider), RAG with local FAISS, and local code execution.

```python
import asyncio
import logging
import json
from pathlib import Path
from genie_tooling.config.models import MiddlewareConfig
from genie_tooling.config.features import FeatureSettings
from genie_tooling.genie import Genie

async def run_genie_quick_start():
    logging.basicConfig(level=logging.INFO)

    # --- IMPORTANT: Local Model Configuration ---
    # !!! USER ACTION REQUIRED !!!
    # Download a GGUF model (e.g., from Hugging Face) and update the path below.
    # Example models: mistral-7b-instruct-v0.2.Q4_K_M.gguf, llama-2-7b-chat.Q4_K_M.gguf
    # Ensure the model chosen is compatible with the chat_format specified (e.g., "mistral").
    local_gguf_model_path_str = "/path/to/your/model.gguf"  # <--- !!! CHANGE THIS PATH !!!
    # --- End of User Action Required ---

    local_gguf_model_path = Path(local_gguf_model_path_str)
    if local_gguf_model_path_str == "/path/to/your/model.gguf" or not local_gguf_model_path.exists():
        print("\nERROR: Local GGUF model path not configured or file does not exist.")
        print(f"Please edit the 'local_gguf_model_path_str' variable in this script (currently: '{local_gguf_model_path_str}')")
        print("to point to a valid GGUF model file on your system.")
        return

    app_config = MiddlewareConfig(
        features=FeatureSettings(
            # LLM: Use internal Llama.cpp
            llm="llama_cpp_internal",
            llm_llama_cpp_internal_model_path=str(local_gguf_model_path.resolve()),
            llm_llama_cpp_internal_n_gpu_layers=-1, # Offload all layers to GPU if available, 0 for CPU
            llm_llama_cpp_internal_chat_format="mistral", # Adjust if your model needs a different format
            llm_llama_cpp_internal_n_ctx=2048,

            # Command Processing & Tool Lookup (local)
            command_processor="llm_assisted",
<<<<<<< HEAD
            tool_lookup="hybrid", # Uses embedding + keyword search. In-memory by default.
            tool_lookup_embedder_id_alias="st_embedder", # Local sentence-transformer
=======
            tool_lookup="embedding",
>>>>>>> aad5a958

            # RAG (local)
            rag_embedder="sentence_transformer",
            rag_vector_store="faiss",

            # Other local features
            cache="in-memory",
            observability_tracer="console_tracer",
            hitl_approver="none",
            token_usage_recorder="in_memory_token_recorder",
        ),
        # By default, @tool decorated tools are auto-enabled.
        # Class-based tools (like these built-ins) must still be explicitly enabled.
        tool_configurations={
            "calculator_tool": {},
            "sandboxed_fs_tool_v1": {"sandbox_base_path": "./my_agent_sandbox"},
            "generic_code_execution_tool": {}, # Uses PySandboxExecutorStub by default (local, insecure)
        },
        # For production, it's recommended to set auto_enable_registered_tools=False
        # and explicitly list all tools, including decorated ones.
        # auto_enable_registered_tools=False,
    )

    genie = await Genie.create(config=app_config)
    print(f"Genie facade initialized with Llama.cpp model: {local_gguf_model_path.name}")

    # --- Example: LLM Chatting ---
    print("\n--- LLM Chat Example (Llama.cpp Internal) ---")
    try:
        chat_response = await genie.llm.chat([{"role": "user", "content": "Hello, Genie! Tell me a short story about a friendly local AI."}])
        print(f"Genie LLM says: {chat_response['message']['content']}")
    except Exception as e:
        print(f"LLM Chat Error: {e} (Is your GGUF model path correct and model compatible with the 'mistral' chat format?)")

    # --- Example: RAG Indexing & Search ---
    print("\n--- RAG Example (Local FAISS) ---")
    try:
        dummy_doc_path = Path("./my_agent_sandbox/temp_doc_for_genie.txt")
        dummy_doc_path.parent.mkdir(parents=True, exist_ok=True)
        dummy_doc_path.write_text("Genie Tooling makes building local AI agents easier and more flexible.")
        await genie.rag.index_directory("./my_agent_sandbox", collection_name="my_local_docs_collection")
        rag_results = await genie.rag.search("What is Genie Tooling?", collection_name="my_local_docs_collection")
        if rag_results:
            print(f"RAG found: '{rag_results[0].content}' (Score: {rag_results[0].score:.2f})")
        dummy_doc_path.unlink(missing_ok=True)
    except Exception as e:
        print(f"RAG Error: {e}")

    # --- Example: Running a Command (Code Execution) ---
    print("\n--- Command Execution Example (Code Execution) ---")
    try:
        command_text = "Execute the following Python code: print(f'The sum of 7 and 8 is {{7 + 8}}')"
        command_result = await genie.run_command(command_text)
        if command_result and command_result.get("tool_result"):
            print(f"Tool Result (Code Execution): {command_result['tool_result']}")
        else:
            print(f"Command did not result in a tool call or error: {command_result}")
    except Exception as e:
        print(f"Command Execution Error: {e}")

    # --- Example: Token Usage Summary ---
    print("\n--- Token Usage Summary ---")
    usage_summary = await genie.usage.get_summary()
    print(json.dumps(usage_summary, indent=2))

    await genie.close()
    print("\nGenie facade torn down.")

if __name__ == "__main__":
    asyncio.run(run_genie_quick_start())<|MERGE_RESOLUTION|>--- conflicted
+++ resolved
@@ -19,7 +19,6 @@
 
 ## Key Plugin Categories
 
-<<<<<<< HEAD
 Genie Tooling supports a wide array of plugin types:
 
 *   **LLM Providers**: Interface with LLM APIs (e.g., OpenAI, Ollama, Gemini, Llama.cpp server, Llama.cpp internal).
@@ -44,9 +43,6 @@
 *   **Conversation State Providers**: Manage conversation history (e.g., in-memory, Redis).
 *   **LLM Output Parsers**: Structure LLM text responses (e.g., JSON, Pydantic models).
 *   **Distributed Task Queues**: Interface with systems like Celery or RQ for offloading tasks.
-=======
-Genie Tooling supports a wide array of plugin types, including LLM Providers, Command Processors, Tools, Key Providers, RAG Components, Caching Providers, Logging Adapters, Observability Tracers, HITL Approvers, Token Usage Recorders, Guardrails, Prompt System components, and Distributed Task Queues.
->>>>>>> aad5a958
 
 *(Refer to `pyproject.toml` for a list of built-in plugin entry points and their default identifiers, and `src/genie_tooling/config/resolver.py` for available aliases).*
 
@@ -107,12 +103,9 @@
 
             # Command Processing & Tool Lookup (local)
             command_processor="llm_assisted",
-<<<<<<< HEAD
             tool_lookup="hybrid", # Uses embedding + keyword search. In-memory by default.
             tool_lookup_embedder_id_alias="st_embedder", # Local sentence-transformer
-=======
-            tool_lookup="embedding",
->>>>>>> aad5a958
+
 
             # RAG (local)
             rag_embedder="sentence_transformer",
