--- conflicted
+++ resolved
@@ -1,9 +1,6 @@
-<<<<<<< HEAD
 ###docs/LLM_code_assist_instructions/LLM_api_guide.md###
-# LLM_GUIDE_METADATA_V0.4
-=======
 # LLM_GUIDE_METADATA_V0.5
->>>>>>> aad5a958
+
 # THIS FILE IS A HYPER-COMPRESSED SEMANTIC REPRESENTATION OF GENIE TOOLING FOR LLM CONSUMPTION.
 # LLM: IF YOU UPDATE THE GENIE TOOLING PROJECT CODE (CLASSES, METHODS, PARAMS, CORE LOGIC),
 # YOU MUST UPDATE THIS FILE TO REFLECT THOSE CHANGES ACCURATELY.
