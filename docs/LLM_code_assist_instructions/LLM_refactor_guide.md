<<<<<<< HEAD
# LLM_GUIDE_METADATA_V0.2
# THIS FILE IS A HYPER-COMPRESSED SEMANTIC REPRESENTATION OF GENIE TOOLING FOR LLM CONSUMPTION.
# LLM: IF YOU UPDATE THE GENIE TOOLING PROJECT CODE (CLASSES, METHODS, PARAMS, CORE LOGIC),
# YOU MUST UPDATE THIS FILE TO REFLECT THOSE CHANGES ACCURATELY.
# MAINTAIN THE COMPRESSED FORMAT. HUMAN READABILITY IS NOT A PRIORITY.

**Project**: Genie Tooling. Python Agentic/LLM Middleware. Async. MIT.

**Facade**: `genie_tooling.genie.Genie`
*   `init`: `Genie.create(cfg:MiddlewareConfig, kp_inst?:KeyProvider)`
*   `llm`: `LLMInterface`
    *   `chat(msgs:List[ChatMessage], prov_id?:str, stream?:bool, **kw) -> LLMChatResp|AsyncIter[LLMChatChunk]`
    *   `generate(prompt:str, prov_id?:str, stream?:bool, **kw) -> LLMCompResp|AsyncIter[LLMCompChunk]`
    *   `parse_output(resp:LLMChatResp|LLMCompResp, parser_id?:str, schema?:Any) -> ParsedOutput`
*   `rag`: `RAGInterface`
    *   `index_directory(path:str, collection_name?:str, loader_id?:str, splitter_id?:str, embedder_id?:str, vector_store_id?:str, loader_config?:Dict, splitter_config?:Dict, embedder_config?:Dict, vector_store_config?:Dict, **kw) -> Dict[str,Any]`
    *   `index_web_page(url:str, collection_name?:str, loader_id?:str, splitter_id?:str, embedder_id?:str, vector_store_id?:str, loader_config?:Dict, splitter_config?:Dict, embedder_config?:Dict, vector_store_config?:Dict, **kw) -> Dict[str,Any]`
    *   `search(query:str, collection_name?:str, top_k?:int, retriever_id?:str, retriever_config?:Dict, **kw) -> List[RetrievedChunk]`
*   `tools`: (Methods on `Genie` instance)
    *   `execute_tool(tool_identifier:str, **params:Any) -> Any` (Tool must be enabled in `tool_configurations`)
    *   `run_command(command:str, processor_id?:str, conversation_history?:List[ChatMessage]) -> CmdProcResp` (Integrates HITL if configured; tools used must be enabled in `tool_configurations`)
*   `tool_reg`: (Methods on `Genie` instance)
    *   `@genie_tooling.tool` (Decorator for functions. Auto-generates metadata: id, name, desc_human, desc_llm, input_schema, output_schema).
    *   `await genie.register_tool_functions(functions:List[Callable])` (Registers decorated functions. Invalidates tool lookup index. Tools still need to be enabled in `tool_configurations` to be used by `execute_tool` or `run_command`).
*   `prompts`: `PromptInterface`
    *   `get_prompt_template_content(name:str, version?:str, registry_id?:str) -> str?`
    *   `render_prompt(name:str, data:PromptData, version?:str, registry_id?:str, template_engine_id?:str) -> FormattedPrompt?`
    *   `render_chat_prompt(name:str, data:PromptData, version?:str, registry_id?:str, template_engine_id?:str) -> List[ChatMessage]?`
    *   `list_templates(registry_id?:str) -> List[PromptIdentifier]`
*   `conversation`: `ConversationInterface`
    *   `load_state(session_id:str, provider_id?:str) -> ConversationState?`
    *   `save_state(state:ConversationState, provider_id?:str)`
    *   `add_message(session_id:str, message:ChatMessage, provider_id?:str)`
    *   `delete_state(session_id:str, provider_id?:str) -> bool`
*   `observability`: `ObservabilityInterface`
    *   `trace_event(event_name:str, data:Dict, component?:str, correlation_id?:str)`
*   `human_in_loop`: `HITLInterface`
    *   `request_approval(request:ApprovalRequest, approver_id?:str) -> ApprovalResponse`
*   `usage`: `UsageTrackingInterface`
    *   `record_usage(record:TokenUsageRecord)`
    *   `get_summary(recorder_id?:str, filter_criteria?:Dict) -> Dict`
*   `task_queue`: `TaskQueueInterface`
    *   `submit_task(task_name:str, args?:Tuple, kwargs?:Dict, queue_id?:str, task_options?:Dict) -> str?`
    *   `get_task_status(task_id:str, queue_id?:str) -> TaskStatus?`
    *   `get_task_result(task_id:str, queue_id?:str, timeout_seconds?:float) -> Any?`
    *   `revoke_task(task_id:str, queue_id?:str, terminate?:bool) -> bool`
*   `teardown`: `await genie.close()` (Cleans up all managers and plugins)

**Agent Classes** (in `genie_tooling.agents`):
*   `BaseAgent(genie:Genie, agent_cfg?:Dict)`
    *   `async run(goal:str, **kw) -> AgentOutput` (Abstract method)
*   `ReActAgent(BaseAgent)`
    *   `cfg`: `max_iterations:int` (Def:7), `system_prompt_id:str` (Def: `react_agent_system_prompt_v1`), `llm_provider_id:str?`, `tool_formatter_id:str` (Def: `compact_text_formatter_plugin_v1`), `stop_sequences:List[str]` (Def: `["Observation:"]`), `llm_retry_attempts:int` (Def:1), `llm_retry_delay_seconds:float` (Def:2.0)
    *   `async run(goal:str, **kw) -> AgentOutput` (Implements ReAct loop: Thought, Action, Observation)
*   `PlanAndExecuteAgent(BaseAgent)`
    *   `cfg`: `planner_system_prompt_id:str` (Def: `plan_and_execute_planner_prompt_v1`), `planner_llm_provider_id:str?`, `tool_formatter_id:str` (Def: `compact_text_formatter_plugin_v1`), `max_plan_retries:int` (Def:1), `max_step_retries:int` (Def:0), `replan_on_step_failure:bool` (Def:False)
    *   `async run(goal:str, **kw) -> AgentOutput` (Implements Plan-then-Execute loop)

**Config**: `genie_tooling.config.models.MiddlewareConfig` (`MWCfg`)
*   `features: FeatureSettings` -> `ConfigResolver` (`CfgResolver`) populates `MWCfg`.
    *   (Feature settings as before, but their impact on `tool_configurations` is now indirect or non-existent for merely enabling tools. Tools are enabled via `tool_configurations`.)
*   `tool_configurations: Dict[str_id_or_alias, Dict[str, Any]]` (Primary way to enable tools. Key presence enables tool. Value is tool-specific config.)
*   `ConfigResolver` (`genie_tooling.config.resolver.py`): `features` + aliases -> canonical IDs & cfgs. `PLUGIN_ID_ALIASES` dict.
*   `key_provider_id: str?` Def: `env_keys` if no `key_provider_instance`.
*   `key_provider_instance: KeyProvider?` -> Passed to `Genie.create()`.
*   `*_configurations: Dict[str_id_or_alias, Dict[str, Any]]` (e.g., `llm_provider_configurations`).
*   `plugin_dev_dirs: List[str]`.

**Plugins**: `PluginManager`. IDs/paths: `pyproject.toml` -> `[tool.poetry.plugins."genie_tooling.plugins"]`.
**Aliases**: `genie_tooling.config.resolver.PLUGIN_ID_ALIASES`.

**Key Plugins (ID | Alias | Cfg/Notes)**:
*   (Plugin list remains largely the same, but remember tools are only active if in `tool_configurations`)
*   `KeyProv`: `environment_key_provider_v1`|`env_keys`.
*   `LLMProv`:
    *   `ollama_llm_provider_v1`|`ollama`. Cfg: `base_url`, `model_name`, `request_timeout_seconds`.
    *   `openai_llm_provider_v1`|`openai`. Cfg: `model_name`, `api_key_name`, `openai_api_base`, `openai_organization`. Needs KP.
    *   `gemini_llm_provider_v1`|`gemini`. Cfg: `model_name`, `api_key_name`, `system_instruction`, `safety_settings`. Needs KP.
    *   `llama_cpp_llm_provider_v1`|`llama_cpp`. Cfg: `base_url`, `model_name`, `request_timeout_seconds`, `api_key_name`. Needs KP if `api_key_name` set.
*   `CmdProc`:
    *   `simple_keyword_processor_v1`|`simple_keyword_cmd_proc`. Cfg: `keyword_map`, `keyword_priority`.
    *   `llm_assisted_tool_selection_processor_v1`|`llm_assisted_cmd_proc`. Cfg: `llm_provider_id`, `tool_formatter_id`, `tool_lookup_top_k`, `system_prompt_template`, `max_llm_retries`.
*   `Tools`: (Examples: `calculator_tool`, `sandboxed_fs_tool_v1`, etc. **Must be listed in `tool_configurations` to be active.**)
*   (Other plugin categories like DefFormatters, RAG, ToolLookupProv, CodeExec, CacheProv, Observability, HITL, TokenUsage, Guardrails, Prompts, Conversation, LLMOutputParsers, TaskQueues, InvocationStrategies remain structurally similar but their instances are loaded based on configuration.)

**Types**:
*   (Types remain the same as listed in V0.3 of the API guide)
*   `ChatMessage`: `{role:Literal["system"|"user"|"assistant"|"tool"], content?:str, tool_calls?:List[ToolCall], tool_call_id?:str, name?:str}`
*   `ToolCall`: `{id:str, type:Literal["function"], function:{name:str, arguments:str_json}}`
*   `LLMCompResp`: `{text:str, finish_reason?:str, usage?:LLMUsageInfo, raw_response:Any}`
*   `LLMChatResp`: `{message:ChatMessage, finish_reason?:str, usage?:LLMUsageInfo, raw_response:Any}`
*   `LLMUsageInfo`: `{prompt_tokens?:int, completion_tokens?:int, total_tokens?:int}`
*   `LLMCompChunk`: `{text_delta?:str, finish_reason?:str, usage_delta?:LLMUsageInfo, raw_chunk:Any}`
*   `LLMChatChunkDeltaMsg`: `{role?:"assistant", content?:str, tool_calls?:List[ToolCall]}`
*   `LLMChatChunk`: `{message_delta?:LLMChatChunkDeltaMsg, finish_reason?:str, usage_delta?:LLMUsageInfo, raw_chunk:Any}`
*   `CmdProcResp`: `{chosen_tool_id?:str, extracted_params?:Dict, llm_thought_process?:str, error?:str, raw_response?:Any}`
*   `RetrievedChunk`: `{content:str, metadata:Dict, id?:str, score:float, rank?:int}`
*   `CodeExecRes`: `(stdout:str, stderr:str, result?:Any, error?:str, exec_time_ms:float)` (NamedTuple)
*   `PromptData`: `Dict[str,Any]`
*   `FormattedPrompt`: `Union[str, List[ChatMessage]]`
*   `PromptIdentifier`: `{name:str, version?:str, description?:str}`
*   `ConversationState`: `{session_id:str, history:List[ChatMessage], metadata?:Dict}`
*   `TraceEvent`: `{event_name:str, data:Dict, timestamp:float, component?:str, correlation_id?:str}`
*   `ApprovalRequest`: `{request_id:str, prompt:str, data_to_approve:Dict, context?:Dict, timeout_seconds?:int}`
*   `ApprovalResponse`: `{request_id:str, status:ApprovalStatus, approver_id?:str, reason?:str, timestamp?:float}`
*   `ApprovalStatus: Literal["pending"|"approved"|"denied"|"timeout"|"error"]`
*   `TokenUsageRecord`: `{provider_id:str, model_name:str, prompt_tokens?:int, completion_tokens?:int, total_tokens?:int, timestamp:float, call_type?:str, user_id?:str, session_id?:str, custom_tags?:dict}`
*   `GuardrailViolation`: `{action:Literal["allow"|"block"|"warn"], reason?:str, guardrail_id?:str, details?:Dict}`
*   `ParsedOutput`: `Any`
*   `AgentOutput`: `{status:Literal["success"|"error"|"max_iterations_reached"|"user_stopped"], output:Any, history?:List[Any], plan?:List[PlannedStep]}`
*   `PlannedStep`: `{step_number:int, tool_id:str, params:Dict, reasoning?:str}`
*   `ReActObservation`: `{thought:str, action:str, observation:str}`
*   `TaskStatus: Literal["pending", "running", "success", "failure", "revoked", "unknown"]`
```

---
Now, I will update `docs/LLM_code_assist_instructions/LLM_refactor_guide.md`:

```markdown
=======
>>>>>>> defee745
## Genie Tooling Refactoring & Migration Guide for LLMs

**Primary LLM Directive:** Your goal is to analyze an existing Python codebase and systematically refactor its components to utilize the `genie-tooling` middleware. The primary interaction point will be the `genie_tooling.genie.Genie` facade. Prioritize modularity, configurability, and leveraging Genie's built-in plugin ecosystem. **Key Change**: Tools are now explicitly enabled via `MiddlewareConfig.tool_configurations`.

**Core Reference Documents for LLM:**
1.  **`docs/LLM_code_assist_instructions/LLM_api_guide.md`**: This is your **primary technical schema** for Genie Tooling's API, plugin types, configuration structure, and core concepts. Internalize this deeply, noting the change in tool enablement.
2.  **`README.md`**: For high-level vision, core concepts (Genie facade, plugins, `@tool`, explicit tool enablement), and quick start examples.
3.  **`pyproject.toml` (`[tool.poetry.plugins."genie_tooling.plugins"]` section)**: Canonical source for plugin IDs and their Python module paths.
4.  **`src/genie_tooling/config/resolver.py` (`PLUGIN_ID_ALIASES` dict)**: Mapping of user-friendly aliases to canonical plugin IDs.
5.  **`examples/` directory**: Practical usage patterns and configuration examples, now reflecting explicit tool enablement.
6.  **`docs/guides/`**: Detailed human-readable guides for specific features (e.g., RAG, LLM Providers, Configuration, Using Tools).

---

### Phase 0: Deep Ingestion & Semantic Understanding of Genie Tooling

**LLM Instructions:**

1.  **Master `docs/LLM_code_assist_instructions/LLM_api_guide.md`**: This document is specifically structured for your consumption. Treat it as the ground truth for Genie's API, available plugin types, configuration parameters (via `MiddlewareConfig` and `FeatureSettings`), and core data structures (e.g., `ChatMessage`, `ToolCall`, `AgentOutput`). **Pay special attention to the `tool_configurations` field in `MiddlewareConfig` as the method for enabling tools.**
2.  **Internalize Core Concepts (`README.md`)**:
    *   **`Genie` Facade**: Understand its role as the central interaction point.
    *   **Plugin Architecture**: Grasp that most functionalities are swappable plugins.
    *   **Explicit Tool Enablement**: Recognize that tools are only loaded if their ID is a key in `MiddlewareConfig.tool_configurations`.
    *   **Managers**: Note their role in orchestrating plugin types (though direct interaction is rare when using the facade).
    *   **`@tool` Decorator**: Recognize its utility for quickly turning Python functions into tools. These decorated tools also need to be enabled via `tool_configurations` after registration.
    *   **Configuration (`MiddlewareConfig`, `FeatureSettings`, `ConfigResolver`)**: Understand the layered configuration approach.
3.  **Plugin Identification & Aliasing**:
    *   Correlate plugin IDs from `pyproject.toml` with aliases in `PLUGIN_ID_ALIASES` from `resolver.py`.
4.  **Facade & Interface Study**:
    *   Analyze `src/genie_tooling/genie.py` to see how the `Genie` class initializes and exposes its sub-interfaces.
    *   Thoroughly review `src/genie_tooling/interfaces.py`.
5.  **Practical Application Patterns**:
    *   Examine all files in the `examples/` directory. Pay close attention to how `MiddlewareConfig` (especially `tool_configurations`) and `FeatureSettings` are used.

---

### Phase 1: Target Project Analysis & Genie Capability Mapping

**LLM Instructions:**

1.  **Deconstruct Target Project**: (Same as before)
2.  **Create a Refactoring Map**: (Same as before, but when mapping to a Genie Tool, note that it will need to be added to `tool_configurations`).
3.  **Assess API Key Handling**: (Same as before)
4.  **Identify Custom Plugin Candidates**: (Same as before)

---

### Phase 2: Core Genie Integration & Configuration Setup

**LLM Instructions:**

1.  **Add Dependency**: (Same as before)
2.  **Design `MiddlewareConfig`**:
    *   Create a central configuration point.
    *   Instantiate `genie_tooling.config.models.MiddlewareConfig`.
    *   Prioritize using `genie_tooling.config.features.FeatureSettings`.
    *   **Crucially, populate `app_config.tool_configurations` with entries for *every tool* that needs to be active.** For tools without specific settings, an empty dictionary is sufficient (e.g., `app_config.tool_configurations = {"calculator_tool": {}}`).
        *   Example:
            ```python
            from genie_tooling.config.models import MiddlewareConfig
            from genie_tooling.config.features import FeatureSettings

            app_features = FeatureSettings(
                llm="ollama", 
                # ... other features ...
            )
            app_config = MiddlewareConfig(
                features=app_features,
                tool_configurations={
                    "calculator_tool": {}, # Enable calculator
                    "my_existing_api_tool_id": {"api_base_url": "https://service.com/api"}, # Enable & configure
                    "another_simple_tool_id": {} 
                }
            )
            ```
    *   For functionalities not covered by `FeatureSettings` or requiring specific overrides, populate the relevant `*_configurations` dictionaries.
    *   If custom plugins reside in project-specific directories, add these paths to `app_config.plugin_dev_dirs`.
3.  **Implement/Configure `KeyProvider`**: (Same as before)
4.  **Instantiate `Genie` Facade**: (Same as before)
5.  **Integrate Teardown**: (Same as before)

---

### Phase 3: Iterative Refactoring of Mapped Components

**LLM Instructions:** Systematically replace existing functionalities with their Genie Tooling equivalents.

1.  **LLM Interactions (`genie.llm`)**: (Same as before)
2.  **Tool Definition & Execution (`@tool`, `genie.execute_tool`, `genie.run_command`)**:
    *   **Refactor Functions to Tools**: Apply `@genie_tooling.tool`.
    *   **Register Tools**: Call `await genie.register_tool_functions([...])`.
    *   **Enable Registered Tools**: **Ensure the identifiers of these registered tools are added as keys to `MiddlewareConfig.tool_configurations` (e.g., `{"my_decorated_function_name": {}}`).**
    *   **Replace Direct Calls**: Change to `await genie.execute_tool("tool_name_as_string", ...)`.
    *   **Refactor Command Parsing**: Replace with `await genie.run_command(user_query_string)`. Ensure any tools the command processor might select are enabled in `tool_configurations`.
3.  **Command Processing (`genie.run_command`)**:
    *   (Same as before, but reiterate that any tools the processor might select must be enabled in `tool_configurations`).
4.  **RAG Pipeline (`genie.rag`)**: (Same as before)
5.  **Prompt Management (`genie.prompts`)**: (Same as before)
6.  **Conversation State (`genie.conversation`)**: (Same as before)
7.  **Observability (`genie.observability`)**: (Same as before)
8.  **Human-in-the-Loop (`genie.human_in_loop`)**: (Same as before)
9.  **Token Usage Tracking (`genie.usage`)**: (Same as before)
10. **Guardrails**: (Same as before)
11. **LLM Output Parsing (`genie.llm.parse_output`)**: (Same as before)
12. **Agentic Loops (`genie_tooling.agents`)**:
    *   (Same as before, ensuring any tools used by the agent are enabled in `tool_configurations`).
13. **Distributed Task Offloading (`genie.task_queue`)**:
    *   (Same as before. If the remote task involves executing a Genie tool, that tool must be enabled in the *worker's* Genie configuration.)

---

### Phase 4: Testing, Validation, and Refinement

**LLM Instructions:**

1.  **Unit Tests**: (Same as before)
2.  **Integration Tests**:
    *   Ensure `MiddlewareConfig` in tests correctly enables all necessary tools via `tool_configurations`.
3.  **Behavioral Verification**: (Same as before)
4.  **Configuration Robustness**: (Same as before)
5.  **Observability Review**: (Same as before)

---

### Phase 5: Finalization - Documentation & Code Cleanup

**LLM Instructions:**

1.  **Update Project Documentation**:
    *   Clearly document that tools must be enabled via `MiddlewareConfig.tool_configurations`.
2.  **Code Cleanup**: (Same as before)
3.  **Configuration Review**:
    *   Verify that `tool_configurations` correctly lists all active tools.
4.  **Update `LLM_api_guide.md` (If Genie Tooling Itself Was Modified)**:
    *   **CRITICAL LLM SELF-REFLECTION**: (Same as before. Ensure the API guide reflects the explicit tool enablement via `tool_configurations`.)

---<|MERGE_RESOLUTION|>--- conflicted
+++ resolved
@@ -1,125 +1,3 @@
-<<<<<<< HEAD
-# LLM_GUIDE_METADATA_V0.2
-# THIS FILE IS A HYPER-COMPRESSED SEMANTIC REPRESENTATION OF GENIE TOOLING FOR LLM CONSUMPTION.
-# LLM: IF YOU UPDATE THE GENIE TOOLING PROJECT CODE (CLASSES, METHODS, PARAMS, CORE LOGIC),
-# YOU MUST UPDATE THIS FILE TO REFLECT THOSE CHANGES ACCURATELY.
-# MAINTAIN THE COMPRESSED FORMAT. HUMAN READABILITY IS NOT A PRIORITY.
-
-**Project**: Genie Tooling. Python Agentic/LLM Middleware. Async. MIT.
-
-**Facade**: `genie_tooling.genie.Genie`
-*   `init`: `Genie.create(cfg:MiddlewareConfig, kp_inst?:KeyProvider)`
-*   `llm`: `LLMInterface`
-    *   `chat(msgs:List[ChatMessage], prov_id?:str, stream?:bool, **kw) -> LLMChatResp|AsyncIter[LLMChatChunk]`
-    *   `generate(prompt:str, prov_id?:str, stream?:bool, **kw) -> LLMCompResp|AsyncIter[LLMCompChunk]`
-    *   `parse_output(resp:LLMChatResp|LLMCompResp, parser_id?:str, schema?:Any) -> ParsedOutput`
-*   `rag`: `RAGInterface`
-    *   `index_directory(path:str, collection_name?:str, loader_id?:str, splitter_id?:str, embedder_id?:str, vector_store_id?:str, loader_config?:Dict, splitter_config?:Dict, embedder_config?:Dict, vector_store_config?:Dict, **kw) -> Dict[str,Any]`
-    *   `index_web_page(url:str, collection_name?:str, loader_id?:str, splitter_id?:str, embedder_id?:str, vector_store_id?:str, loader_config?:Dict, splitter_config?:Dict, embedder_config?:Dict, vector_store_config?:Dict, **kw) -> Dict[str,Any]`
-    *   `search(query:str, collection_name?:str, top_k?:int, retriever_id?:str, retriever_config?:Dict, **kw) -> List[RetrievedChunk]`
-*   `tools`: (Methods on `Genie` instance)
-    *   `execute_tool(tool_identifier:str, **params:Any) -> Any` (Tool must be enabled in `tool_configurations`)
-    *   `run_command(command:str, processor_id?:str, conversation_history?:List[ChatMessage]) -> CmdProcResp` (Integrates HITL if configured; tools used must be enabled in `tool_configurations`)
-*   `tool_reg`: (Methods on `Genie` instance)
-    *   `@genie_tooling.tool` (Decorator for functions. Auto-generates metadata: id, name, desc_human, desc_llm, input_schema, output_schema).
-    *   `await genie.register_tool_functions(functions:List[Callable])` (Registers decorated functions. Invalidates tool lookup index. Tools still need to be enabled in `tool_configurations` to be used by `execute_tool` or `run_command`).
-*   `prompts`: `PromptInterface`
-    *   `get_prompt_template_content(name:str, version?:str, registry_id?:str) -> str?`
-    *   `render_prompt(name:str, data:PromptData, version?:str, registry_id?:str, template_engine_id?:str) -> FormattedPrompt?`
-    *   `render_chat_prompt(name:str, data:PromptData, version?:str, registry_id?:str, template_engine_id?:str) -> List[ChatMessage]?`
-    *   `list_templates(registry_id?:str) -> List[PromptIdentifier]`
-*   `conversation`: `ConversationInterface`
-    *   `load_state(session_id:str, provider_id?:str) -> ConversationState?`
-    *   `save_state(state:ConversationState, provider_id?:str)`
-    *   `add_message(session_id:str, message:ChatMessage, provider_id?:str)`
-    *   `delete_state(session_id:str, provider_id?:str) -> bool`
-*   `observability`: `ObservabilityInterface`
-    *   `trace_event(event_name:str, data:Dict, component?:str, correlation_id?:str)`
-*   `human_in_loop`: `HITLInterface`
-    *   `request_approval(request:ApprovalRequest, approver_id?:str) -> ApprovalResponse`
-*   `usage`: `UsageTrackingInterface`
-    *   `record_usage(record:TokenUsageRecord)`
-    *   `get_summary(recorder_id?:str, filter_criteria?:Dict) -> Dict`
-*   `task_queue`: `TaskQueueInterface`
-    *   `submit_task(task_name:str, args?:Tuple, kwargs?:Dict, queue_id?:str, task_options?:Dict) -> str?`
-    *   `get_task_status(task_id:str, queue_id?:str) -> TaskStatus?`
-    *   `get_task_result(task_id:str, queue_id?:str, timeout_seconds?:float) -> Any?`
-    *   `revoke_task(task_id:str, queue_id?:str, terminate?:bool) -> bool`
-*   `teardown`: `await genie.close()` (Cleans up all managers and plugins)
-
-**Agent Classes** (in `genie_tooling.agents`):
-*   `BaseAgent(genie:Genie, agent_cfg?:Dict)`
-    *   `async run(goal:str, **kw) -> AgentOutput` (Abstract method)
-*   `ReActAgent(BaseAgent)`
-    *   `cfg`: `max_iterations:int` (Def:7), `system_prompt_id:str` (Def: `react_agent_system_prompt_v1`), `llm_provider_id:str?`, `tool_formatter_id:str` (Def: `compact_text_formatter_plugin_v1`), `stop_sequences:List[str]` (Def: `["Observation:"]`), `llm_retry_attempts:int` (Def:1), `llm_retry_delay_seconds:float` (Def:2.0)
-    *   `async run(goal:str, **kw) -> AgentOutput` (Implements ReAct loop: Thought, Action, Observation)
-*   `PlanAndExecuteAgent(BaseAgent)`
-    *   `cfg`: `planner_system_prompt_id:str` (Def: `plan_and_execute_planner_prompt_v1`), `planner_llm_provider_id:str?`, `tool_formatter_id:str` (Def: `compact_text_formatter_plugin_v1`), `max_plan_retries:int` (Def:1), `max_step_retries:int` (Def:0), `replan_on_step_failure:bool` (Def:False)
-    *   `async run(goal:str, **kw) -> AgentOutput` (Implements Plan-then-Execute loop)
-
-**Config**: `genie_tooling.config.models.MiddlewareConfig` (`MWCfg`)
-*   `features: FeatureSettings` -> `ConfigResolver` (`CfgResolver`) populates `MWCfg`.
-    *   (Feature settings as before, but their impact on `tool_configurations` is now indirect or non-existent for merely enabling tools. Tools are enabled via `tool_configurations`.)
-*   `tool_configurations: Dict[str_id_or_alias, Dict[str, Any]]` (Primary way to enable tools. Key presence enables tool. Value is tool-specific config.)
-*   `ConfigResolver` (`genie_tooling.config.resolver.py`): `features` + aliases -> canonical IDs & cfgs. `PLUGIN_ID_ALIASES` dict.
-*   `key_provider_id: str?` Def: `env_keys` if no `key_provider_instance`.
-*   `key_provider_instance: KeyProvider?` -> Passed to `Genie.create()`.
-*   `*_configurations: Dict[str_id_or_alias, Dict[str, Any]]` (e.g., `llm_provider_configurations`).
-*   `plugin_dev_dirs: List[str]`.
-
-**Plugins**: `PluginManager`. IDs/paths: `pyproject.toml` -> `[tool.poetry.plugins."genie_tooling.plugins"]`.
-**Aliases**: `genie_tooling.config.resolver.PLUGIN_ID_ALIASES`.
-
-**Key Plugins (ID | Alias | Cfg/Notes)**:
-*   (Plugin list remains largely the same, but remember tools are only active if in `tool_configurations`)
-*   `KeyProv`: `environment_key_provider_v1`|`env_keys`.
-*   `LLMProv`:
-    *   `ollama_llm_provider_v1`|`ollama`. Cfg: `base_url`, `model_name`, `request_timeout_seconds`.
-    *   `openai_llm_provider_v1`|`openai`. Cfg: `model_name`, `api_key_name`, `openai_api_base`, `openai_organization`. Needs KP.
-    *   `gemini_llm_provider_v1`|`gemini`. Cfg: `model_name`, `api_key_name`, `system_instruction`, `safety_settings`. Needs KP.
-    *   `llama_cpp_llm_provider_v1`|`llama_cpp`. Cfg: `base_url`, `model_name`, `request_timeout_seconds`, `api_key_name`. Needs KP if `api_key_name` set.
-*   `CmdProc`:
-    *   `simple_keyword_processor_v1`|`simple_keyword_cmd_proc`. Cfg: `keyword_map`, `keyword_priority`.
-    *   `llm_assisted_tool_selection_processor_v1`|`llm_assisted_cmd_proc`. Cfg: `llm_provider_id`, `tool_formatter_id`, `tool_lookup_top_k`, `system_prompt_template`, `max_llm_retries`.
-*   `Tools`: (Examples: `calculator_tool`, `sandboxed_fs_tool_v1`, etc. **Must be listed in `tool_configurations` to be active.**)
-*   (Other plugin categories like DefFormatters, RAG, ToolLookupProv, CodeExec, CacheProv, Observability, HITL, TokenUsage, Guardrails, Prompts, Conversation, LLMOutputParsers, TaskQueues, InvocationStrategies remain structurally similar but their instances are loaded based on configuration.)
-
-**Types**:
-*   (Types remain the same as listed in V0.3 of the API guide)
-*   `ChatMessage`: `{role:Literal["system"|"user"|"assistant"|"tool"], content?:str, tool_calls?:List[ToolCall], tool_call_id?:str, name?:str}`
-*   `ToolCall`: `{id:str, type:Literal["function"], function:{name:str, arguments:str_json}}`
-*   `LLMCompResp`: `{text:str, finish_reason?:str, usage?:LLMUsageInfo, raw_response:Any}`
-*   `LLMChatResp`: `{message:ChatMessage, finish_reason?:str, usage?:LLMUsageInfo, raw_response:Any}`
-*   `LLMUsageInfo`: `{prompt_tokens?:int, completion_tokens?:int, total_tokens?:int}`
-*   `LLMCompChunk`: `{text_delta?:str, finish_reason?:str, usage_delta?:LLMUsageInfo, raw_chunk:Any}`
-*   `LLMChatChunkDeltaMsg`: `{role?:"assistant", content?:str, tool_calls?:List[ToolCall]}`
-*   `LLMChatChunk`: `{message_delta?:LLMChatChunkDeltaMsg, finish_reason?:str, usage_delta?:LLMUsageInfo, raw_chunk:Any}`
-*   `CmdProcResp`: `{chosen_tool_id?:str, extracted_params?:Dict, llm_thought_process?:str, error?:str, raw_response?:Any}`
-*   `RetrievedChunk`: `{content:str, metadata:Dict, id?:str, score:float, rank?:int}`
-*   `CodeExecRes`: `(stdout:str, stderr:str, result?:Any, error?:str, exec_time_ms:float)` (NamedTuple)
-*   `PromptData`: `Dict[str,Any]`
-*   `FormattedPrompt`: `Union[str, List[ChatMessage]]`
-*   `PromptIdentifier`: `{name:str, version?:str, description?:str}`
-*   `ConversationState`: `{session_id:str, history:List[ChatMessage], metadata?:Dict}`
-*   `TraceEvent`: `{event_name:str, data:Dict, timestamp:float, component?:str, correlation_id?:str}`
-*   `ApprovalRequest`: `{request_id:str, prompt:str, data_to_approve:Dict, context?:Dict, timeout_seconds?:int}`
-*   `ApprovalResponse`: `{request_id:str, status:ApprovalStatus, approver_id?:str, reason?:str, timestamp?:float}`
-*   `ApprovalStatus: Literal["pending"|"approved"|"denied"|"timeout"|"error"]`
-*   `TokenUsageRecord`: `{provider_id:str, model_name:str, prompt_tokens?:int, completion_tokens?:int, total_tokens?:int, timestamp:float, call_type?:str, user_id?:str, session_id?:str, custom_tags?:dict}`
-*   `GuardrailViolation`: `{action:Literal["allow"|"block"|"warn"], reason?:str, guardrail_id?:str, details?:Dict}`
-*   `ParsedOutput`: `Any`
-*   `AgentOutput`: `{status:Literal["success"|"error"|"max_iterations_reached"|"user_stopped"], output:Any, history?:List[Any], plan?:List[PlannedStep]}`
-*   `PlannedStep`: `{step_number:int, tool_id:str, params:Dict, reasoning?:str}`
-*   `ReActObservation`: `{thought:str, action:str, observation:str}`
-*   `TaskStatus: Literal["pending", "running", "success", "failure", "revoked", "unknown"]`
-```
-
----
-Now, I will update `docs/LLM_code_assist_instructions/LLM_refactor_guide.md`:
-
-```markdown
-=======
->>>>>>> defee745
 ## Genie Tooling Refactoring & Migration Guide for LLMs
 
 **Primary LLM Directive:** Your goal is to analyze an existing Python codebase and systematically refactor its components to utilize the `genie-tooling` middleware. The primary interaction point will be the `genie_tooling.genie.Genie` facade. Prioritize modularity, configurability, and leveraging Genie's built-in plugin ecosystem. **Key Change**: Tools are now explicitly enabled via `MiddlewareConfig.tool_configurations`.
