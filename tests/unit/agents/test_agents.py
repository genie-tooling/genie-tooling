### tests/unit/agents/test_agents.py
import logging
from typing import Any, Dict, List
from unittest.mock import AsyncMock, MagicMock

import pytest
from genie_tooling.agents.base_agent import BaseAgent
from genie_tooling.agents.plan_and_execute_agent import (
    DEFAULT_PLANNER_SYSTEM_PROMPT_ID,
    PlanAndExecuteAgent,
)
from genie_tooling.agents.react_agent import (
    DEFAULT_REACT_MAX_ITERATIONS,
    DEFAULT_REACT_SYSTEM_PROMPT_ID,
    ReActAgent,
)
from genie_tooling.agents.types import (
    PlanModelPydantic,
    PlanStepModelPydantic,
<<<<<<< HEAD
=======
    PlannedStep,
    ReActObservation,
>>>>>>> 7c651b2e
)
from genie_tooling.config.features import FeatureSettings
from genie_tooling.config.models import MiddlewareConfig
from genie_tooling.interfaces import PromptInterface

# Forward declare Genie for type hinting in mocks
if False:  # TYPE_CHECKING:
    pass

logger = logging.getLogger(__name__)


# --- Concrete BaseAgent for testing ---
class ConcreteBaseAgent(BaseAgent):
    async def run(self, goal: str, **kwargs: Any) -> Any:
        logger.info(f"ConcreteBaseAgent run called with goal: {goal}")
        return {"status": "concrete_run_executed", "goal": goal}


# --- Fixtures ---


@pytest.fixture()
def mock_genie_config() -> MiddlewareConfig:
    """Provides a basic MiddlewareConfig for agent tests."""
    return MiddlewareConfig(
        features=FeatureSettings(
            llm="ollama",
            llm_ollama_model_name="test_model_for_agents",
            hitl_approver="cli_hitl_approver",
            prompt_registry="file_system_prompt_registry",
            prompt_template_engine="jinja2_chat_formatter",
        )
    )


@pytest.fixture()
def mock_genie(mocker, mock_genie_config: MiddlewareConfig) -> MagicMock:
    genie_mock = MagicMock(name="MockGenieFacadeForAgents")
    genie_mock._config = mock_genie_config

    # Tool Manager
    genie_mock._tool_manager = AsyncMock(name="MockToolManagerOnGenie")
    mock_tool_instance = MagicMock(identifier="default_mock_tool_id")
    genie_mock._tool_manager.list_tools = AsyncMock(
        return_value=[mock_tool_instance]
    )
    genie_mock._tool_manager.get_formatted_tool_definition = AsyncMock(
        return_value="Formatted Tool Def"
    )

    # Observability
    genie_mock.observability = AsyncMock(name="MockObservabilityInterface")
    genie_mock.observability.trace_event = AsyncMock()

    # Prompts Interface
    prompts_attribute_mock = MagicMock(
        spec=PromptInterface, name="DirectPromptsAttributeMockWithRealAsyncMethod"
    )
    mock_actual_render_chat_prompt_function = AsyncMock(
        name="MockedActualRenderChatPromptFunction",
        return_value=[{"role": "system", "content": "From Real Async Function Mock"}],
    )

    async def real_async_render_chat_prompt_for_test(name: str, data: Dict[str, Any]):
        logger.critical(
            f"REAL_ASYNC_RENDER_CHAT_PROMPT_FOR_TEST: Called with name='{name}'"
        )
        return await mock_actual_render_chat_prompt_function(name=name, data=data)

    prompts_attribute_mock.render_chat_prompt = real_async_render_chat_prompt_for_test
    prompts_attribute_mock.get_prompt_template_content = AsyncMock(
        return_value="template content"
    )
    prompts_attribute_mock.render_prompt = AsyncMock(
        return_value="rendered string prompt"
    )
    prompts_attribute_mock.list_templates = AsyncMock(return_value=[])
    genie_mock.prompts = prompts_attribute_mock
    genie_mock._test_target_render_chat_prompt_mock = (
        mock_actual_render_chat_prompt_function
    )

    # LLM Interface
    genie_mock.llm = AsyncMock(name="MockLLMInterface")
    genie_mock.llm.chat = AsyncMock(
        return_value={
            "message": {"content": "LLM Response"},
            "usage": {"total_tokens": 10},
        }
    )
    default_parsed_plan = PlanModelPydantic(
        plan=[
            PlanStepModelPydantic(
                step_number=1,
                tool_id="tool1",
                params='{"p": 1}',  # Use JSON string
                reasoning="Step 1 reason",
                output_variable_name="step1_out",
            )
        ],
        overall_reasoning="Overall plan reason",
    )
    genie_mock.llm.parse_output = AsyncMock(return_value=default_parsed_plan)

    # Other interfaces
    genie_mock.execute_tool = AsyncMock(return_value={"result": "Tool Executed"})
    genie_mock.human_in_loop = AsyncMock(name="MockHITLInterface")
    genie_mock.human_in_loop.request_approval = AsyncMock(
        return_value={
            "status": "approved",
            "reason": None,
            "request_id": "mock_hitl_req_id",
        }
    )
    return genie_mock


# --- BaseAgent Tests ---
class TestBaseAgent:
    def test_base_agent_instantiation_success(self, mock_genie: MagicMock):
        agent_config = {"custom_param": "value"}
        agent = ConcreteBaseAgent(genie=mock_genie, agent_config=agent_config)
        assert agent.genie is mock_genie
        assert agent.agent_config == agent_config

    def test_base_agent_instantiation_no_config(self, mock_genie: MagicMock):
        agent = ConcreteBaseAgent(genie=mock_genie)
        assert agent.genie is mock_genie
        assert agent.agent_config == {}

    def test_base_agent_instantiation_no_genie_raises_error(self):
        with pytest.raises(ValueError, match="A Genie instance is required"):
            ConcreteBaseAgent(genie=None)  # type: ignore

    @pytest.mark.asyncio()
    async def test_base_agent_teardown(self, mock_genie: MagicMock, caplog):
        caplog.set_level(logging.INFO)
        agent = ConcreteBaseAgent(genie=mock_genie)
        await agent.teardown()
        assert f"{agent.__class__.__name__} teardown initiated." in caplog.text


# --- ReActAgent Tests ---
<<<<<<< HEAD
=======
# FIX: Removed class-level decorator
>>>>>>> 7c651b2e
class TestReActAgent:
    # FIX: This test is synchronous, so no decorator is needed.
    def test_react_agent_instantiation_defaults(self, mock_genie: MagicMock):
        agent = ReActAgent(genie=mock_genie)
        assert agent.max_iterations == DEFAULT_REACT_MAX_ITERATIONS
        assert agent.system_prompt_id == DEFAULT_REACT_SYSTEM_PROMPT_ID
        assert agent.llm_provider_id is None
        assert agent.tool_formatter_id == "compact_text_formatter_plugin_v1"
        assert agent.stop_sequences == ["Observation:"]
        assert agent.llm_retry_attempts == 1
        assert agent.llm_retry_delay == 2.0

    # FIX: This test is synchronous, so no decorator is needed.
    def test_react_agent_instantiation_custom_config(self, mock_genie: MagicMock):
        agent_config = {
            "max_iterations": 10,
            "system_prompt_id": "custom_react_prompt",
            "llm_provider_id": "custom_llm",
            "tool_formatter_id": "custom_formatter",
            "stop_sequences": ["Obs:"],
            "llm_retry_attempts": 2,
            "llm_retry_delay_seconds": 5.0,
        }
        agent = ReActAgent(genie=mock_genie, agent_config=agent_config)
        assert agent.max_iterations == 10
        assert agent.system_prompt_id == "custom_react_prompt"
        assert agent.llm_provider_id == "custom_llm"
        assert agent.tool_formatter_id == "custom_formatter"
        assert agent.stop_sequences == ["Obs:"]
        assert agent.llm_retry_attempts == 2
        assert agent.llm_retry_delay == 5.0

<<<<<<< HEAD
    @pytest.mark.asyncio()
=======
    # FIX: This test is async, so it needs the decorator.
    @pytest.mark.asyncio
>>>>>>> 7c651b2e
    @pytest.mark.parametrize(
        "llm_output, expected_thought, expected_action_str, expected_answer",
        [
            (
                'Thought: I need to use a tool.\nAction: MyTool[{"param": "value"}]',
                "I need to use a tool.",
                'MyTool[{"param": "value"}]',
                None,
            ),
            (
                "Thought: I have the answer.\nAnswer: The final answer is 42.",
                "I have the answer.",
                None,
                "The final answer is 42.",
            ),
            ("Thought: Just thinking.", "Just thinking.", None, None),
            ("Action: AnotherTool[]", None, "AnotherTool[{}]", None),
            ("Answer: Only an answer.", None, None, "Only an answer."),
            (
                "Thought: Malformed action.\nAction: BadTool[invalid_json",
                "Malformed action.",
                None,
                None,
            ),
            (
                "Thought: Empty params.\nAction: EmptyParamTool[]",
                "Empty params.",
                "EmptyParamTool[{}]",
                None,
            ),
            (
                "Thought: Params no braces.\nAction: NoBraceTool[key:val]",
                "Params no braces.",
                "NoBraceTool[{key:val}]",
                None,
            ),
            (
                "Completely unparseable output.",
                "Completely unparseable output.",
                None,
                None,
            ),
            (
                'thought: case test.\naction: CaseTool[{"p":1}]',
                "case test.",
                'CaseTool[{"p":1}]',
                None,
            ),
            (
                "Thought: Action with no params.\nAction: NoParamTool",
                "Action with no params.",
                None,
                None,
            ),
            (
                'Thought: Action with trailing text.\nAction: TrailTool[{"p":1}]\nSome other text.',
                "Action with trailing text.",
                'TrailTool[{"p":1}]',
                None,
            ),
        ],
    )
    async def test_parse_llm_reason_act_output(
        self,
        mock_genie: MagicMock,
        llm_output,
        expected_thought,
        expected_action_str,
        expected_answer,
    ):
        agent = ReActAgent(genie=mock_genie)
        thought, action_str, final_answer = agent._parse_llm_reason_act_output(
            llm_output, correlation_id="test-id"
        )
        assert thought == expected_thought
        assert action_str == expected_action_str
        assert final_answer == expected_answer

<<<<<<< HEAD
    @pytest.mark.asyncio()
=======
    # FIX: This test is async, so it needs the decorator.
    @pytest.mark.asyncio
>>>>>>> 7c651b2e
    async def test_run_successful_with_final_answer(self, mock_genie: MagicMock):
        agent = ReActAgent(genie=mock_genie)
        mock_genie.llm.chat.return_value = {
            "message": {
                "content": "Thought: I know the answer.\nAnswer: The answer is 42."
            }
        }

        result = await agent.run(goal="What is the meaning of life?")

        assert result["status"] == "success"
        assert result["output"] == "The answer is 42."
        assert len(result["history"]) == 1
        assert result["history"][0]["thought"] == "I know the answer."

        agent.genie.llm.chat.assert_awaited_once()

<<<<<<< HEAD
    @pytest.mark.asyncio()
=======
    # FIX: This test is async, so it needs the decorator.
    @pytest.mark.asyncio
>>>>>>> 7c651b2e
    async def test_run_max_iterations_reached(self, mock_genie: MagicMock):
        agent = ReActAgent(genie=mock_genie, agent_config={"max_iterations": 1})
        mock_genie.llm.chat.return_value = {
            "message": {"content": 'Thought: I need a tool.\nAction: SomeTool[{"q":"query"}]'}
        }
        mock_genie.execute_tool.return_value = {"tool_output": "some observation"}
        mock_tool_instance = MagicMock(identifier="SomeTool")
        mock_genie._tool_manager.list_tools.return_value = [mock_tool_instance]

        result = await agent.run(goal="A complex task")

        assert result["status"] == "max_iterations_reached"
        assert "Max iterations (1) reached." in result["output"]
        assert len(result["history"]) == 1
        assert agent.genie.llm.chat.call_count == 1
        agent.genie.execute_tool.assert_awaited_once()

<<<<<<< HEAD
    @pytest.mark.asyncio()
=======
    # FIX: This test is async, so it needs the decorator.
    @pytest.mark.asyncio
>>>>>>> 7c651b2e
    async def test_run_llm_fails_all_retries(self, mock_genie: MagicMock):
        agent = ReActAgent(
            genie=mock_genie,
            agent_config={"llm_retry_attempts": 1, "llm_retry_delay_seconds": 0.01},
        )
        mock_genie.llm.chat.side_effect = RuntimeError("LLM is down")
        result = await agent.run(goal="Test LLM failure")

        assert result["status"] == "error"
        assert "LLM failed after retries: LLM is down" in result["output"]
        assert agent.genie.llm.chat.call_count == 2

<<<<<<< HEAD
    @pytest.mark.asyncio()
=======
    # FIX: This test is async, so it needs the decorator.
    @pytest.mark.asyncio
>>>>>>> 7c651b2e
    async def test_run_tool_execution_fails(self, mock_genie: MagicMock):
        agent = ReActAgent(genie=mock_genie)
        mock_genie.llm.chat.return_value = {
            "message": {"content": 'Thought: Use tool.\nAction: ErrorTool[{"p":1}]'}
        }
        mock_genie.execute_tool.side_effect = Exception("Tool crashed")
        mock_tool_instance = MagicMock(identifier="ErrorTool")
        mock_genie._tool_manager.list_tools.return_value = [mock_tool_instance]

        result = await agent.run(goal="Test tool failure")

        assert result["status"] == "max_iterations_reached"
        assert len(result["history"]) > 0
        assert "Error executing tool 'ErrorTool': Tool crashed" in result["history"][
            -1
        ]["observation"]
        agent.genie.execute_tool.assert_called()


# --- PlanAndExecuteAgent Tests ---
<<<<<<< HEAD
=======
# FIX: Removed class-level decorator
>>>>>>> 7c651b2e
class TestPlanAndExecuteAgent:
    # FIX: This test is synchronous, so no decorator is needed.
    def test_plan_and_execute_agent_instantiation_defaults(
        self, mock_genie: MagicMock
    ):
        agent = PlanAndExecuteAgent(genie=mock_genie)
        assert agent.planner_system_prompt_id == DEFAULT_PLANNER_SYSTEM_PROMPT_ID
        assert agent.planner_llm_provider_id is None
        assert agent.tool_formatter_id == "compact_text_formatter_plugin_v1"
        assert agent.max_plan_retries == 1
        assert agent.max_step_retries == 0
        assert agent.replan_on_step_failure is False

    # FIX: This test is synchronous, so no decorator is needed.
    def test_plan_and_execute_agent_instantiation_custom_config(
        self, mock_genie: MagicMock
    ):
        agent_config = {
            "planner_system_prompt_id": "custom_planner",
            "planner_llm_provider_id": "custom_llm",
            "tool_formatter_id": "custom_formatter",
            "max_plan_retries": 2,
            "max_step_retries": 1,
            "replan_on_step_failure": True,
        }
        agent = PlanAndExecuteAgent(genie=mock_genie, agent_config=agent_config)
        assert agent.planner_system_prompt_id == "custom_planner"
        assert agent.planner_llm_provider_id == "custom_llm"
        assert agent.tool_formatter_id == "custom_formatter"
        assert agent.max_plan_retries == 2
        assert agent.max_step_retries == 1
        assert agent.replan_on_step_failure is True

<<<<<<< HEAD
    @pytest.mark.asyncio()
=======
    # FIX: This test is async, so it needs the decorator.
    @pytest.mark.asyncio
>>>>>>> 7c651b2e
    async def test_generate_plan_success(self, mock_genie: MagicMock):
        agent = PlanAndExecuteAgent(genie=mock_genie)
        plan = await agent._generate_plan(
            goal="Test plan generation", correlation_id="test-id"
        )

        assert plan is not None
        assert len(plan) == 1
        assert plan[0]["tool_id"] == "tool1"
        # Assert on the mock that was wrapped by the real async function
        mock_genie._test_target_render_chat_prompt_mock.assert_awaited_once()
        agent.genie.llm.chat.assert_awaited_once()
        agent.genie.llm.parse_output.assert_awaited_once()

<<<<<<< HEAD
    @pytest.mark.asyncio()
=======
    # FIX: This test is async, so it needs the decorator.
    @pytest.mark.asyncio
>>>>>>> 7c651b2e
    async def test_generate_plan_llm_parse_fails(self, mock_genie: MagicMock):
        agent = PlanAndExecuteAgent(
            genie=mock_genie, agent_config={"max_plan_retries": 0}
        )
        mock_genie.llm.parse_output.return_value = None
        plan = await agent._generate_plan(
            goal="Test plan parse fail", correlation_id="test-id"
        )

        assert plan is None
        agent.genie.llm.parse_output.assert_awaited_once()

<<<<<<< HEAD
    @pytest.mark.asyncio()
=======
    # FIX: This test is async, so it needs the decorator.
    @pytest.mark.asyncio
>>>>>>> 7c651b2e
    async def test_execute_plan_success(self, mock_genie: MagicMock):
        agent = PlanAndExecuteAgent(genie=mock_genie)
        plan: List[PlannedStep] = [
            {
                "step_number": 1,
                "tool_id": "tool_A",
                "params": {"p1": "v1"},
                "reasoning": "Step A",
                "output_variable_name": "step1_res",
            },
            {
                "step_number": 2,
                "tool_id": "tool_B",
                "params": {"p2": "{{outputs.step1_res.result_A}}"},
                "reasoning": "Step B",
                "output_variable_name": None,
            },
        ]
        mock_genie.execute_tool.side_effect = [
            {"result_A": "done"},
            {"result_B": "done"},
        ]
        result = await agent._execute_plan(
            plan, goal="Test execute success", correlation_id="test-id"
        )

        assert result["status"] == "success"
        assert result["output"] == {"result_B": "done"}
        assert len(result["history"]) == 2
        assert result["history"][0]["output"] == {"result_A": "done"}
        assert agent.genie.execute_tool.call_count == 2
        agent.genie.human_in_loop.request_approval.assert_called()

<<<<<<< HEAD
    @pytest.mark.asyncio()
=======
    # FIX: This test is async, so it needs the decorator.
    @pytest.mark.asyncio
>>>>>>> 7c651b2e
    async def test_execute_plan_step_fails_no_replan(self, mock_genie: MagicMock):
        agent = PlanAndExecuteAgent(
            genie=mock_genie, agent_config={"replan_on_step_failure": False}
        )
        plan: List[PlannedStep] = [
            {
                "step_number": 1,
                "tool_id": "fail_tool",
                "params": {},
                "reasoning": "Fail step",
                "output_variable_name": None,
            }
        ]
        mock_genie.execute_tool.side_effect = RuntimeError("Tool execution failed")
        result = await agent._execute_plan(
            plan, goal="Test step fail no replan", correlation_id="test-id"
        )

        assert result["status"] == "error"
        assert "Execution failed at step 1: Error executing tool 'fail_tool'" in result["output"]
        agent.genie.execute_tool.assert_awaited_once()

<<<<<<< HEAD
    @pytest.mark.asyncio()
=======
    # FIX: This test is async, so it needs the decorator.
    @pytest.mark.asyncio
>>>>>>> 7c651b2e
    async def test_execute_plan_step_fails_with_replan_success(
        self, mock_genie: MagicMock
    ):
        agent = PlanAndExecuteAgent(
            genie=mock_genie, agent_config={"replan_on_step_failure": True}
        )
        original_plan: List[PlannedStep] = [
            {
                "step_number": 1,
                "tool_id": "initial_tool",
                "params": {},
                "reasoning": "Initial",
                "output_variable_name": None,
            }
        ]
        new_successful_plan_typeddict: List[PlannedStep] = [
            {
                "step_number": 1,
                "tool_id": "replan_tool",
                "params": {"rp": 1},
                "reasoning": "Replanned",
                "output_variable_name": None,
            }
        ]

        mock_genie.execute_tool.side_effect = [
            RuntimeError("Initial tool failed"),
            {"replan_result": "success"},
        ]
        agent._generate_plan = AsyncMock(
            return_value=new_successful_plan_typeddict
        )

        result = await agent._execute_plan(
            original_plan, goal="Test replan success", correlation_id="test-id"
        )

        assert result["status"] == "success"
        assert result["output"] == {"replan_result": "success"}
        agent._generate_plan.assert_awaited_once()
        assert agent.genie.execute_tool.call_count == 2

<<<<<<< HEAD
    @pytest.mark.asyncio()
=======
    # FIX: This test is async, so it needs the decorator.
    @pytest.mark.asyncio
>>>>>>> 7c651b2e
    async def test_run_overall_success(self, mock_genie: MagicMock):
        agent = PlanAndExecuteAgent(genie=mock_genie)
        result = await agent.run(goal="Achieve this goal")

        assert result["status"] == "success"
        assert result["output"] == {"result": "Tool Executed"}
        agent.genie.llm.parse_output.assert_called()
        agent.genie.execute_tool.assert_called()

<<<<<<< HEAD
    @pytest.mark.asyncio()
=======
    # FIX: This test is async, so it needs the decorator.
    @pytest.mark.asyncio
>>>>>>> 7c651b2e
    async def test_run_initial_plan_generation_fails(self, mock_genie: MagicMock):
        agent = PlanAndExecuteAgent(genie=mock_genie)
        mock_genie.llm.parse_output.return_value = None
        result = await agent.run(goal="Test initial plan fail")

        assert result["status"] == "error"
        assert "Failed to generate a plan" in result["output"]
        agent.genie.execute_tool.assert_not_called()<|MERGE_RESOLUTION|>--- conflicted
+++ resolved
@@ -17,11 +17,7 @@
 from genie_tooling.agents.types import (
     PlanModelPydantic,
     PlanStepModelPydantic,
-<<<<<<< HEAD
-=======
-    PlannedStep,
-    ReActObservation,
->>>>>>> 7c651b2e
+    PlannedStep
 )
 from genie_tooling.config.features import FeatureSettings
 from genie_tooling.config.models import MiddlewareConfig
@@ -166,10 +162,6 @@
 
 
 # --- ReActAgent Tests ---
-<<<<<<< HEAD
-=======
-# FIX: Removed class-level decorator
->>>>>>> 7c651b2e
 class TestReActAgent:
     # FIX: This test is synchronous, so no decorator is needed.
     def test_react_agent_instantiation_defaults(self, mock_genie: MagicMock):
@@ -202,12 +194,7 @@
         assert agent.llm_retry_attempts == 2
         assert agent.llm_retry_delay == 5.0
 
-<<<<<<< HEAD
-    @pytest.mark.asyncio()
-=======
-    # FIX: This test is async, so it needs the decorator.
-    @pytest.mark.asyncio
->>>>>>> 7c651b2e
+    @pytest.mark.asyncio()
     @pytest.mark.parametrize(
         "llm_output, expected_thought, expected_action_str, expected_answer",
         [
@@ -286,12 +273,7 @@
         assert action_str == expected_action_str
         assert final_answer == expected_answer
 
-<<<<<<< HEAD
-    @pytest.mark.asyncio()
-=======
-    # FIX: This test is async, so it needs the decorator.
-    @pytest.mark.asyncio
->>>>>>> 7c651b2e
+    @pytest.mark.asyncio()
     async def test_run_successful_with_final_answer(self, mock_genie: MagicMock):
         agent = ReActAgent(genie=mock_genie)
         mock_genie.llm.chat.return_value = {
@@ -309,12 +291,7 @@
 
         agent.genie.llm.chat.assert_awaited_once()
 
-<<<<<<< HEAD
-    @pytest.mark.asyncio()
-=======
-    # FIX: This test is async, so it needs the decorator.
-    @pytest.mark.asyncio
->>>>>>> 7c651b2e
+    @pytest.mark.asyncio()
     async def test_run_max_iterations_reached(self, mock_genie: MagicMock):
         agent = ReActAgent(genie=mock_genie, agent_config={"max_iterations": 1})
         mock_genie.llm.chat.return_value = {
@@ -332,12 +309,7 @@
         assert agent.genie.llm.chat.call_count == 1
         agent.genie.execute_tool.assert_awaited_once()
 
-<<<<<<< HEAD
-    @pytest.mark.asyncio()
-=======
-    # FIX: This test is async, so it needs the decorator.
-    @pytest.mark.asyncio
->>>>>>> 7c651b2e
+    @pytest.mark.asyncio()
     async def test_run_llm_fails_all_retries(self, mock_genie: MagicMock):
         agent = ReActAgent(
             genie=mock_genie,
@@ -350,12 +322,7 @@
         assert "LLM failed after retries: LLM is down" in result["output"]
         assert agent.genie.llm.chat.call_count == 2
 
-<<<<<<< HEAD
-    @pytest.mark.asyncio()
-=======
-    # FIX: This test is async, so it needs the decorator.
-    @pytest.mark.asyncio
->>>>>>> 7c651b2e
+    @pytest.mark.asyncio()
     async def test_run_tool_execution_fails(self, mock_genie: MagicMock):
         agent = ReActAgent(genie=mock_genie)
         mock_genie.llm.chat.return_value = {
@@ -376,10 +343,6 @@
 
 
 # --- PlanAndExecuteAgent Tests ---
-<<<<<<< HEAD
-=======
-# FIX: Removed class-level decorator
->>>>>>> 7c651b2e
 class TestPlanAndExecuteAgent:
     # FIX: This test is synchronous, so no decorator is needed.
     def test_plan_and_execute_agent_instantiation_defaults(
@@ -413,12 +376,7 @@
         assert agent.max_step_retries == 1
         assert agent.replan_on_step_failure is True
 
-<<<<<<< HEAD
-    @pytest.mark.asyncio()
-=======
-    # FIX: This test is async, so it needs the decorator.
-    @pytest.mark.asyncio
->>>>>>> 7c651b2e
+    @pytest.mark.asyncio()
     async def test_generate_plan_success(self, mock_genie: MagicMock):
         agent = PlanAndExecuteAgent(genie=mock_genie)
         plan = await agent._generate_plan(
@@ -433,12 +391,7 @@
         agent.genie.llm.chat.assert_awaited_once()
         agent.genie.llm.parse_output.assert_awaited_once()
 
-<<<<<<< HEAD
-    @pytest.mark.asyncio()
-=======
-    # FIX: This test is async, so it needs the decorator.
-    @pytest.mark.asyncio
->>>>>>> 7c651b2e
+    @pytest.mark.asyncio()
     async def test_generate_plan_llm_parse_fails(self, mock_genie: MagicMock):
         agent = PlanAndExecuteAgent(
             genie=mock_genie, agent_config={"max_plan_retries": 0}
@@ -451,12 +404,7 @@
         assert plan is None
         agent.genie.llm.parse_output.assert_awaited_once()
 
-<<<<<<< HEAD
-    @pytest.mark.asyncio()
-=======
-    # FIX: This test is async, so it needs the decorator.
-    @pytest.mark.asyncio
->>>>>>> 7c651b2e
+    @pytest.mark.asyncio()
     async def test_execute_plan_success(self, mock_genie: MagicMock):
         agent = PlanAndExecuteAgent(genie=mock_genie)
         plan: List[PlannedStep] = [
@@ -490,12 +438,7 @@
         assert agent.genie.execute_tool.call_count == 2
         agent.genie.human_in_loop.request_approval.assert_called()
 
-<<<<<<< HEAD
-    @pytest.mark.asyncio()
-=======
-    # FIX: This test is async, so it needs the decorator.
-    @pytest.mark.asyncio
->>>>>>> 7c651b2e
+    @pytest.mark.asyncio()
     async def test_execute_plan_step_fails_no_replan(self, mock_genie: MagicMock):
         agent = PlanAndExecuteAgent(
             genie=mock_genie, agent_config={"replan_on_step_failure": False}
@@ -518,12 +461,7 @@
         assert "Execution failed at step 1: Error executing tool 'fail_tool'" in result["output"]
         agent.genie.execute_tool.assert_awaited_once()
 
-<<<<<<< HEAD
-    @pytest.mark.asyncio()
-=======
-    # FIX: This test is async, so it needs the decorator.
-    @pytest.mark.asyncio
->>>>>>> 7c651b2e
+    @pytest.mark.asyncio()
     async def test_execute_plan_step_fails_with_replan_success(
         self, mock_genie: MagicMock
     ):
@@ -566,12 +504,7 @@
         agent._generate_plan.assert_awaited_once()
         assert agent.genie.execute_tool.call_count == 2
 
-<<<<<<< HEAD
-    @pytest.mark.asyncio()
-=======
-    # FIX: This test is async, so it needs the decorator.
-    @pytest.mark.asyncio
->>>>>>> 7c651b2e
+    @pytest.mark.asyncio()
     async def test_run_overall_success(self, mock_genie: MagicMock):
         agent = PlanAndExecuteAgent(genie=mock_genie)
         result = await agent.run(goal="Achieve this goal")
@@ -581,12 +514,7 @@
         agent.genie.llm.parse_output.assert_called()
         agent.genie.execute_tool.assert_called()
 
-<<<<<<< HEAD
-    @pytest.mark.asyncio()
-=======
-    # FIX: This test is async, so it needs the decorator.
-    @pytest.mark.asyncio
->>>>>>> 7c651b2e
+    @pytest.mark.asyncio()
     async def test_run_initial_plan_generation_fails(self, mock_genie: MagicMock):
         agent = PlanAndExecuteAgent(genie=mock_genie)
         mock_genie.llm.parse_output.return_value = None
