--- conflicted
+++ resolved
@@ -1,3 +1,4 @@
+# src/genie_tooling/llm_providers/impl/llama_cpp_provider.py
 import json
 import logging
 from typing import Any, AsyncIterable, Dict, List, Optional, Union, cast
@@ -23,9 +24,12 @@
 
 logger = logging.getLogger(__name__)
 
+
 class LlamaCppLLMProviderPlugin(LLMProviderPlugin):
     plugin_id: str = "llama_cpp_llm_provider_v1"
-    description: str = "LLM provider for llama.cpp server endpoints (/v1/completion, /v1/chat/completions)."
+    description: str = (
+        "LLM provider for llama.cpp server endpoints (/v1/completion, /v1/chat/completions)."
+    )
 
     _http_client: Optional[httpx.AsyncClient] = None
     _base_url: str
@@ -39,7 +43,9 @@
         cfg = config or {}
         self._base_url = cfg.get("base_url", "http://localhost:8080").rstrip("/")
         self._default_model_alias = cfg.get("model_name")
-        self._request_timeout = float(cfg.get("request_timeout_seconds", self._request_timeout))
+        self._request_timeout = float(
+            cfg.get("request_timeout_seconds", self._request_timeout)
+        )
         self._api_key_name = cfg.get("api_key_name")
         self._key_provider = cfg.get("key_provider")
 
@@ -49,9 +55,13 @@
             if api_key:
                 headers["Authorization"] = f"Bearer {api_key}"
             else:
-                logger.warning(f"{self.plugin_id}: API key '{self._api_key_name}' configured but not found via KeyProvider.")
-
-        self._http_client = httpx.AsyncClient(timeout=self._request_timeout, headers=headers)
+                logger.warning(
+                    f"{self.plugin_id}: API key '{self._api_key_name}' configured but not found via KeyProvider."
+                )
+
+        self._http_client = httpx.AsyncClient(
+            timeout=self._request_timeout, headers=headers
+        )
         logger.info(
             f"{self.plugin_id}: Initialized. Base URL: {self._base_url}, "
             f"Default Model Alias (if used): {self._default_model_alias}, "
@@ -66,50 +76,48 @@
         url = f"{self._base_url}{endpoint}"
         payload["stream"] = stream
 
-        logger.debug(f"{self.plugin_id}: Sending payload to {url}: {json.dumps(payload, indent=2, default=str)}")
-
+        logger.debug(
+            f"{self.plugin_id}: Sending payload to {url}: {json.dumps(payload, indent=2, default=str)}"
+        )
 
         try:
             response = await self._http_client.post(url, json=payload)
             response.raise_for_status()
 
             if stream:
+
                 async def stream_generator():
-                    # Check if this is a GBNF-forced non-stream response that looks like direct JSON
-                    is_likely_direct_json_for_gbnf = "grammar" in payload and \
-                                                    response.headers.get("content-type", "").startswith("application/json")
-
-                    if is_likely_direct_json_for_gbnf:
-                        full_body_bytes = b""
-                        try:
-                            full_body_bytes = await response.aread() # Read the whole body
-                        finally: # Ensure response is closed even if aread fails or is interrupted
-                            if not response.is_closed:
-                                await response.aclose() # Close after reading
-
-                        if full_body_bytes:
-                            try:
-                                yield json.loads(full_body_bytes.decode('utf-8')) # Yield single dict
-                            except json.JSONDecodeError:
-                                logger.error(f"{self.plugin_id}: Failed to decode direct JSON GBNF response: {full_body_bytes.decode('utf-8', 'replace')[:200]}")
-                        return # End of generator for this case
-
-                    # Original SSE logic
                     try:
+                        # Check if server ignored stream=true (e.g., for GBNF) and sent a single JSON response
+                        content_type = response.headers.get("content-type", "")
+                        if "application/json" in content_type:
+                            logger.debug(
+                                f"{self.plugin_id}: Server responded with non-streaming 'application/json' despite stream request. Handling as single chunk."
+                            )
+                            json_body = await response.aread()
+                            yield json.loads(json_body)
+                            return
+
+                        # Process as a Server-Sent Events (SSE) stream
                         async for line in response.aiter_lines():
                             if line.startswith("data: "):
-                                line_content = line[len("data: "):]
+                                line_content = line[len("data: ") :]
                                 if line_content == "[DONE]":
                                     break
                                 try:
                                     yield json.loads(line_content)
                                 except json.JSONDecodeError:
-                                    logger.error(f"{self.plugin_id}: Failed to decode JSON stream chunk: {line_content}")
+                                    logger.error(
+                                        f"{self.plugin_id}: Failed to decode JSON stream chunk: {line_content}"
+                                    )
                             elif line.strip():
-                                logger.debug(f"{self.plugin_id}: Received non-data line in stream: {line}")
+                                logger.debug(
+                                    f"{self.plugin_id}: Received non-data line in stream: {line}"
+                                )
                     finally:
                         if not response.is_closed:
                             await response.aclose()
+
                 return stream_generator()
             else:
                 try:
@@ -122,24 +130,42 @@
             err_body = ""
             try:
                 json_err = e.response.json()
-                if isinstance(json_err, dict) and "error" in json_err and isinstance(json_err["error"], dict):
-                    err_body = json_err["error"].get("message", json.dumps(json_err["error"]))
+                if (
+                    isinstance(json_err, dict)
+                    and "error" in json_err
+                    and isinstance(json_err["error"], dict)
+                ):
+                    err_body = json_err["error"].get(
+                        "message", json.dumps(json_err["error"])
+                    )
                 elif isinstance(json_err, dict) and "detail" in json_err:
-                    err_body = json_err["detail"] if isinstance(json_err["detail"], str) else json.dumps(json_err["detail"])
+                    err_body = (
+                        json_err["detail"]
+                        if isinstance(json_err["detail"], str)
+                        else json.dumps(json_err["detail"])
+                    )
+                else:
+                    err_body = e.response.text
             except json.JSONDecodeError:
                 err_body = e.response.text
-            finally:
-                if not e.response.is_closed: # Ensure response is closed in error path too
-                    await e.response.aclose()
-            logger.error(f"{self.plugin_id}: HTTP error calling {url}: {e.response.status_code} - {err_body}", exc_info=False)
-            raise RuntimeError(f"llama.cpp API error: {e.response.status_code} - {err_body}") from e
+            logger.error(
+                f"{self.plugin_id}: HTTP error calling {url}: {e.response.status_code} - {err_body}",
+                exc_info=False,
+            )
+            raise RuntimeError(
+                f"llama.cpp API error: {e.response.status_code} - {err_body}"
+            ) from e
         except httpx.RequestError as e:
-            logger.error(f"{self.plugin_id}: Request error calling {url}: {e}", exc_info=True)
+            logger.error(
+                f"{self.plugin_id}: Request error calling {url}: {e}", exc_info=True
+            )
             raise RuntimeError(f"llama.cpp request failed: {e}") from e
-        except json.JSONDecodeError as e: # This might catch errors from response.json() if not stream
-            logger.error(f"{self.plugin_id}: Failed to decode JSON response from {url}: {e}", exc_info=True)
+        except json.JSONDecodeError as e:
+            logger.error(
+                f"{self.plugin_id}: Failed to decode JSON response from {url}: {e}",
+                exc_info=True,
+            )
             raise RuntimeError(f"llama.cpp response JSON decode error: {e}") from e
-
 
     async def generate(
         self, prompt: str, stream: bool = False, **kwargs: Any
@@ -166,65 +192,48 @@
         if output_schema:
             try:
                 gbnf_grammar: Optional[str] = None
-                if isinstance(output_schema, type) and issubclass(output_schema, BaseModel):
-                    gbnf_grammar = generate_gbnf_grammar_from_pydantic_models([output_schema])
+                if isinstance(output_schema, type) and issubclass(
+                    output_schema, BaseModel
+                ):
+                    gbnf_grammar = generate_gbnf_grammar_from_pydantic_models(
+                        [output_schema]
+                    )
                 elif isinstance(output_schema, dict):
-                    dynamic_models = create_dynamic_models_from_dictionaries([output_schema])
+                    dynamic_models = create_dynamic_models_from_dictionaries(
+                        [output_schema]
+                    )
                     if dynamic_models:
-                        gbnf_grammar = generate_gbnf_grammar_from_pydantic_models(dynamic_models)
+                        gbnf_grammar = generate_gbnf_grammar_from_pydantic_models(
+                            dynamic_models
+                        )
                 if gbnf_grammar:
                     payload["grammar"] = gbnf_grammar
-                    logger.info(f"{self.plugin_id}: Using GBNF grammar for structured output via generate().")
+                    logger.info(
+                        f"{self.plugin_id}: Using GBNF grammar for structured output via generate()."
+                    )
                     if "max_tokens" not in payload:
                         payload["max_tokens"] = kwargs.get("n_predict", 1024)
             except Exception as e_gbnf:
-                logger.error(f"{self.plugin_id}: Failed to generate GBNF grammar from output_schema: {e_gbnf}", exc_info=True)
+                logger.error(
+                    f"{self.plugin_id}: Failed to generate GBNF grammar from output_schema: {e_gbnf}",
+                    exc_info=True,
+                )
 
         endpoint = "/v1/completions"
         force_stream_processing = "grammar" in payload
 
         if stream or force_stream_processing:
+
             async def format_chunks_for_caller() -> AsyncIterable[LLMCompletionChunk]:
                 server_stream_request = stream or force_stream_processing
-                response_stream = await self._make_request(endpoint, payload, stream=server_stream_request)
-
-                if not isinstance(response_stream, AsyncIterable): # Should be rare with new _make_request
-                    if isinstance(response_stream, dict) and server_stream_request:
-                        logger.warning(f"{self.plugin_id}: Server returned a non-streamed response for a generate stream request (likely due to GBNF). Processing as a single chunk. (isinstance check)")
-                        chunk_data = response_stream
-                        text_delta = ""
-                        finish_reason_str: Optional[str] = None
-                        raw_usage_data: Optional[Dict[str, Any]] = None
-                        if chunk_data.get("choices"):
-                            choice = chunk_data["choices"][0]
-                            text_delta = choice.get("text", "")
-                            finish_reason_str = choice.get("finish_reason")
-                        elif "content" in chunk_data:
-                            text_delta = chunk_data.get("content", "")
-                            if chunk_data.get("stop", False):
-                                if chunk_data.get("stopped_eos"): finish_reason_str = "stop"
-                                elif chunk_data.get("stopped_word"): finish_reason_str = "stop_sequence"
-                                elif chunk_data.get("stopped_limit"): finish_reason_str = "length"
-                                else: finish_reason_str = "stop"
-                        current_chunk_val: LLMCompletionChunk = {"text_delta": text_delta, "raw_chunk": chunk_data}
-                        if finish_reason_str:
-                            current_chunk_val["finish_reason"] = finish_reason_str
-                        raw_usage_data = chunk_data.get("usage")
-                        if not raw_usage_data and ("tokens_evaluated" in chunk_data or "tokens_predicted" in chunk_data):
-                            raw_usage_data = {"prompt_tokens":
-                            chunk_data.get("tokens_evaluated"), "completion_tokens": chunk_data.get("tokens_predicted")}
-                        if raw_usage_data:
-                            usage_delta_val: LLMUsageInfo = {
-                                "prompt_tokens": raw_usage_data.get("prompt_tokens"),
-                                "completion_tokens": raw_usage_data.get("completion_tokens"),
-                                "total_tokens": raw_usage_data.get("total_tokens")
-                                if raw_usage_data.get("total_tokens") is not None
-                                else ((raw_usage_data.get("prompt_tokens",0) or 0) + (raw_usage_data.get("completion_tokens",0) or 0))
-                            }
-                            current_chunk_val["usage_delta"] = usage_delta_val
-                        yield current_chunk_val
-                        return
-                    raise RuntimeError("Expected stream from _make_request for generate when server_stream_request was True but got dict and not GBNF handling path.")
+                response_stream = await self._make_request(
+                    endpoint, payload, stream=server_stream_request
+                )
+
+                if not isinstance(response_stream, AsyncIterable):
+                    raise RuntimeError(
+                        "Expected stream from _make_request for generate when stream was requested or forced"
+                    )
 
                 async for chunk_data in response_stream:
                     if not isinstance(chunk_data, dict):
@@ -233,13 +242,16 @@
                     finish_reason_str = None
                     raw_usage_data = None
                     is_final_chunk_from_server = False
-                    if chunk_data.get("choices"):
+
+                    if chunk_data.get("choices"):  # OpenAI-like format
                         choice = chunk_data["choices"][0]
                         text_delta = choice.get("text", "")
                         if choice.get("finish_reason") is not None:
                             finish_reason_str = choice.get("finish_reason")
                             is_final_chunk_from_server = True
-                    elif "content" in chunk_data:
+                    elif (
+                        "content" in chunk_data
+                    ):  # Legacy format or non-streaming GBNF fallback
                         text_delta = chunk_data.get("content", "")
                         if chunk_data.get("stop", False):
                             is_final_chunk_from_server = True
@@ -249,29 +261,44 @@
                                 finish_reason_str = "stop_sequence"
                             elif chunk_data.get("stopped_limit"):
                                 finish_reason_str = "length"
-<<<<<<< HEAD
                             else:
-                                finish_reason_str = "unknown_stop"
-=======
-                            else: finish_reason_str = "stop"
->>>>>>> 7c651b2e
-                    current_chunk: LLMCompletionChunk = {"text_delta": text_delta, "raw_chunk": chunk_data}
+                                finish_reason_str = "stop"
+
+                    current_chunk: LLMCompletionChunk = {
+                        "text_delta": text_delta,
+                        "raw_chunk": chunk_data,
+                    }
                     if finish_reason_str:
                         current_chunk["finish_reason"] = finish_reason_str
+
                     if is_final_chunk_from_server:
                         raw_usage_data = chunk_data.get("usage")
-                        if not raw_usage_data and ("tokens_evaluated" in chunk_data or "tokens_predicted" in chunk_data):
-                             raw_usage_data = {"prompt_tokens": chunk_data.get("tokens_evaluated"), "completion_tokens": chunk_data.get("tokens_predicted")}
+                        if not raw_usage_data and (
+                            "tokens_evaluated" in chunk_data
+                            or "tokens_predicted" in chunk_data
+                        ):
+                            raw_usage_data = {
+                                "prompt_tokens": chunk_data.get("tokens_evaluated"),
+                                "completion_tokens": chunk_data.get("tokens_predicted"),
+                            }
                         if raw_usage_data:
-                            usage_delta_val_loop: LLMUsageInfo = {
+                            usage_delta_val: LLMUsageInfo = {
                                 "prompt_tokens": raw_usage_data.get("prompt_tokens"),
-                                "completion_tokens": raw_usage_data.get("completion_tokens"),
+                                "completion_tokens": raw_usage_data.get(
+                                    "completion_tokens"
+                                ),
                                 "total_tokens": raw_usage_data.get("total_tokens")
                                 if raw_usage_data.get("total_tokens") is not None
-                                else ((raw_usage_data.get("prompt_tokens",0) or 0) + (raw_usage_data.get("completion_tokens",0) or 0))
+                                else (
+                                    (raw_usage_data.get("prompt_tokens", 0) or 0)
+                                    + (
+                                        raw_usage_data.get("completion_tokens", 0) or 0
+                                    )
+                                ),
                             }
-                            current_chunk["usage_delta"] = usage_delta_val_loop
+                            current_chunk["usage_delta"] = usage_delta_val
                     yield current_chunk
+
             if stream:
                 return format_chunks_for_caller()
             else:
@@ -286,11 +313,18 @@
                     if chk.get("usage_delta"):
                         final_usage_info = chk.get("usage_delta")
                     final_raw_resp = chk.get("raw_chunk", {})
-                return {"text": accumulated_text, "finish_reason": final_finish_reason, "usage": final_usage_info, "raw_response": final_raw_resp}
+                return {
+                    "text": accumulated_text,
+                    "finish_reason": final_finish_reason,
+                    "usage": final_usage_info,
+                    "raw_response": final_raw_resp,
+                }
         else:
             response_data = await self._make_request(endpoint, payload, stream=False)
             if not isinstance(response_data, dict):
-                 raise RuntimeError("Expected dict from _make_request for non-streaming generate")
+                raise RuntimeError(
+                    "Expected dict from _make_request for non-streaming generate"
+                )
             text_content = ""
             finish_reason = "unknown"
             if response_data.get("choices"):
@@ -299,30 +333,43 @@
                 finish_reason = choice.get("finish_reason", "unknown")
             elif "content" in response_data:
                 text_content = response_data.get("content", "")
-                if response_data.get("stop", False): # Check top-level stop
-                    if response_data.get("stopped_eos"):
-                        finish_reason = "stop"
-                    elif response_data.get("stopped_word"):
-                        finish_reason = "stop_sequence"
-                    elif response_data.get("stopped_limit"):
-                        finish_reason = "length"
-                    else: # If just "stop":true and no other flags, consider it "stop"
-                        finish_reason = "stop"
+                if response_data.get("stopped_eos") or response_data.get("stop"):
+                    finish_reason = "stop"
+                elif response_data.get("stopped_word"):
+                    finish_reason = "stop_sequence"
+                elif response_data.get("stopped_limit"):
+                    finish_reason = "length"
             usage_info: Optional[LLMUsageInfo] = None
             raw_usage = response_data.get("usage")
             if raw_usage:
-                usage_info = {"prompt_tokens": raw_usage.get("prompt_tokens"), "completion_tokens": raw_usage.get("completion_tokens"), "total_tokens": raw_usage.get("total_tokens")}
+                usage_info = {
+                    "prompt_tokens": raw_usage.get("prompt_tokens"),
+                    "completion_tokens": raw_usage.get("completion_tokens"),
+                    "total_tokens": raw_usage.get("total_tokens"),
+                }
             elif "tokens_evaluated" in response_data:
-                usage_info = {"prompt_tokens": response_data.get("tokens_evaluated"), "completion_tokens": response_data.get("tokens_predicted")}
-                if usage_info.get("prompt_tokens") is not None and usage_info.get("completion_tokens") is not None:
-                    usage_info["total_tokens"] = (usage_info["prompt_tokens"] or 0) + (usage_info["completion_tokens"] or 0)
-            return {"text": text_content, "finish_reason": finish_reason, "usage": usage_info, "raw_response": response_data}
+                usage_info = {
+                    "prompt_tokens": response_data.get("tokens_evaluated"),
+                    "completion_tokens": response_data.get("tokens_predicted"),
+                }
+                if (
+                    usage_info.get("prompt_tokens") is not None
+                    and usage_info.get("completion_tokens") is not None
+                ):
+                    usage_info["total_tokens"] = (
+                        usage_info["prompt_tokens"] or 0
+                    ) + (usage_info["completion_tokens"] or 0)
+            return {
+                "text": text_content,
+                "finish_reason": finish_reason,
+                "usage": usage_info,
+                "raw_response": response_data,
+            }
 
     async def chat(
         self, messages: List[ChatMessage], stream: bool = False, **kwargs: Any
     ) -> Union[LLMChatResponse, AsyncIterable[LLMChatChunk]]:
         payload: Dict[str, Any] = {"messages": messages}
-<<<<<<< HEAD
         if "temperature" in kwargs:
             payload["temperature"] = kwargs["temperature"]
         if "top_p" in kwargs:
@@ -337,90 +384,83 @@
             payload["tools"] = kwargs["tools"]
         if "tool_choice" in kwargs:
             payload["tool_choice"] = kwargs["tool_choice"]
-=======
-        if "temperature" in kwargs: payload["temperature"] = kwargs["temperature"]
-        if "top_p" in kwargs: payload["top_p"] = kwargs["top_p"]
-        if "top_k" in kwargs: payload["top_k"] = kwargs["top_k"]
-        if "max_tokens" in kwargs: payload["max_tokens"] = kwargs["max_tokens"]
-        if "stop_sequences" in kwargs and kwargs["stop_sequences"]: payload["stop"] = kwargs["stop_sequences"]
-        if "tools" in kwargs: payload["tools"] = kwargs["tools"]
-        if "tool_choice" in kwargs: payload["tool_choice"] = kwargs["tool_choice"]
->>>>>>> 7c651b2e
 
         output_schema = kwargs.get("output_schema")
         if output_schema:
             try:
                 gbnf_grammar: Optional[str] = None
-                if isinstance(output_schema, type) and issubclass(output_schema, BaseModel): gbnf_grammar = generate_gbnf_grammar_from_pydantic_models([output_schema])
-                elif isinstance(output_schema, dict): dynamic_models = create_dynamic_models_from_dictionaries([output_schema]); gbnf_grammar = generate_gbnf_grammar_from_pydantic_models(dynamic_models) if dynamic_models else None
-                if gbnf_grammar: payload["grammar"] = gbnf_grammar; logger.info(f"{self.plugin_id}: Using GBNF grammar for structured chat output.");
-            except Exception as e_gbnf: logger.error(f"{self.plugin_id}: Failed to generate GBNF grammar for chat: {e_gbnf}", exc_info=True)
+                if isinstance(output_schema, type) and issubclass(
+                    output_schema, BaseModel
+                ):
+                    gbnf_grammar = generate_gbnf_grammar_from_pydantic_models(
+                        [output_schema]
+                    )
+                elif isinstance(output_schema, dict):
+                    dynamic_models = create_dynamic_models_from_dictionaries(
+                        [output_schema]
+                    )
+                    if dynamic_models:
+                        gbnf_grammar = generate_gbnf_grammar_from_pydantic_models(
+                            dynamic_models
+                        )
+                if gbnf_grammar:
+                    payload["grammar"] = gbnf_grammar
+                    logger.info(
+                        f"{self.plugin_id}: Using GBNF grammar for structured chat output."
+                    )
+                    if "max_tokens" not in payload and "n_predict" not in kwargs:
+                        payload["max_tokens"] = 1024
+            except Exception as e_gbnf:
+                logger.error(
+                    f"{self.plugin_id}: Failed to generate GBNF grammar for chat: {e_gbnf}",
+                    exc_info=True,
+                )
 
         endpoint = "/v1/chat/completions"
         force_stream_processing_chat = "grammar" in payload
 
         if stream or force_stream_processing_chat:
+
             async def format_chat_chunks_for_caller() -> AsyncIterable[LLMChatChunk]:
                 server_stream_request_chat = stream or force_stream_processing_chat
-                response_stream = await self._make_request(endpoint, payload, stream=server_stream_request_chat)
-                if not isinstance(response_stream, AsyncIterable):
-                    if isinstance(response_stream, dict) and server_stream_request_chat:
-                        logger.warning(f"{self.plugin_id}: Server returned a non-streamed response for a chat stream request (likely due to GBNF). Processing as a single chunk.")
-                        chunk_data = response_stream
-                        choice = chunk_data.get("choices", [{}])[0]
-                        # Correctly extract full message if delta is not present
-                        msg_field = choice.get("message", {})
-                        delta_field = choice.get("delta", {})
-
-                        delta_message: LLMChatChunkDeltaMessage = {}
-                        if delta_field.get("role") is not None: delta_message["role"] = delta_field["role"]
-                        elif msg_field.get("role") is not None: delta_message["role"] = msg_field["role"]
-
-                        if delta_field.get("content") is not None: delta_message["content"] = delta_field["content"]
-                        elif msg_field.get("content") is not None: delta_message["content"] = msg_field["content"]
-
-                        if delta_field.get("tool_calls") is not None: delta_message["tool_calls"] = delta_field["tool_calls"]
-                        elif msg_field.get("tool_calls") is not None: delta_message["tool_calls"] = msg_field["tool_calls"]
-
-                        current_chunk: LLMChatChunk = {"message_delta": delta_message, "raw_chunk": chunk_data}
-                        if choice.get("finish_reason"):
-                            current_chunk["finish_reason"] = choice.get("finish_reason")
-                            usage_data = chunk_data.get("usage")
-                            if usage_data:
-                                current_chunk["usage_delta"] = {"prompt_tokens": usage_data.get("prompt_tokens"), "completion_tokens": usage_data.get("completion_tokens"), "total_tokens": usage_data.get("total_tokens")}
-                        yield current_chunk
-                        return
-                    raise RuntimeError("Expected stream from _make_request for chat when server_stream_request_chat was True")
-
-                async for chunk_data in response_stream:
+                response_or_stream = await self._make_request(
+                    endpoint, payload, stream=server_stream_request_chat
+                )
+                if not isinstance(response_or_stream, AsyncIterable):
+                    raise RuntimeError(
+                        "Expected stream from _make_request for chat when stream was requested or forced"
+                    )
+
+                async for chunk_data in response_or_stream:
                     if not isinstance(chunk_data, dict):
                         continue
                     choice = chunk_data.get("choices", [{}])[0]
-                    delta_field = choice.get("delta", {})
-                    message_field = choice.get("message", {}) # For GBNF non-streamed single chunk
-
+                    # FIX: Handle both 'delta' (for streams) and 'message' (for GBNF non-stream fallback)
+                    delta = choice.get("delta", {}) or choice.get("message", {})
                     delta_message: LLMChatChunkDeltaMessage = {}
-
-                    role_val = delta_field.get("role") or message_field.get("role")
-                    if role_val: delta_message["role"] = role_val # type: ignore
-
-                    content_val = delta_field.get("content")
-                    if content_val is None and message_field.get("content") is not None: # Check message_field if delta has no content
-                        content_val = message_field.get("content")
-                    if content_val is not None: delta_message["content"] = content_val
-
-                    tool_calls_val = delta_field.get("tool_calls")
-                    if tool_calls_val is None and message_field.get("tool_calls") is not None:
-                        tool_calls_val = message_field.get("tool_calls")
-                    if tool_calls_val: delta_message["tool_calls"] = tool_calls_val # type: ignore
-
-                    current_chunk: LLMChatChunk = {"message_delta": delta_message, "raw_chunk": chunk_data}
+                    if "role" in delta:
+                        delta_message["role"] = delta["role"]  # type: ignore
+                    if delta.get("content") is not None:
+                        delta_message["content"] = delta["content"]
+                    if "tool_calls" in delta:
+                        delta_message["tool_calls"] = delta["tool_calls"]  # type: ignore
+                    current_chunk: LLMChatChunk = {
+                        "message_delta": delta_message,
+                        "raw_chunk": chunk_data,
+                    }
                     if choice.get("finish_reason") is not None:
                         current_chunk["finish_reason"] = choice.get("finish_reason")
                         usage_data = chunk_data.get("usage")
                         if usage_data:
-                            current_chunk["usage_delta"] = {"prompt_tokens": usage_data.get("prompt_tokens"), "completion_tokens": usage_data.get("completion_tokens"), "total_tokens": usage_data.get("total_tokens")}
+                            current_chunk["usage_delta"] = {
+                                "prompt_tokens": usage_data.get("prompt_tokens"),
+                                "completion_tokens": usage_data.get(
+                                    "completion_tokens"
+                                ),
+                                "total_tokens": usage_data.get("total_tokens"),
+                            }
                     yield current_chunk
+
             if stream:
                 return format_chat_chunks_for_caller()
             else:
@@ -433,12 +473,14 @@
                 async for chk in format_chat_chunks_for_caller():
                     delta = chk.get("message_delta", {})
                     if delta.get("role"):
-                        final_role_acc = delta.get("role") # type: ignore
+                        final_role_acc = delta.get("role")  # type: ignore
                     content_delta = delta.get("content")
                     if content_delta is not None:
-                        accumulated_content = (accumulated_content or "") + content_delta
+                        accumulated_content = (
+                            accumulated_content or ""
+                        ) + content_delta
                     if delta.get("tool_calls"):
-                        accumulated_tool_calls.extend(delta.get("tool_calls",[]))
+                        accumulated_tool_calls.extend(delta.get("tool_calls", []))
                     if chk.get("finish_reason"):
                         final_finish_reason_acc = chk.get("finish_reason")
                     if chk.get("usage_delta"):
@@ -449,21 +491,42 @@
                     final_msg["content"] = accumulated_content
                 if accumulated_tool_calls:
                     final_msg["tool_calls"] = accumulated_tool_calls
-                return {"message": final_msg, "finish_reason": final_finish_reason_acc, "usage": final_usage_acc, "raw_response": final_raw_resp_acc}
+                return {
+                    "message": final_msg,
+                    "finish_reason": final_finish_reason_acc,
+                    "usage": final_usage_acc,
+                    "raw_response": final_raw_resp_acc,
+                }
         else:
             response_data = await self._make_request(endpoint, payload, stream=False)
             if not isinstance(response_data, dict):
-                 raise RuntimeError("Expected dict from _make_request for non-streaming chat")
+                raise RuntimeError(
+                    "Expected dict from _make_request for non-streaming chat"
+                )
             choice = response_data.get("choices", [{}])[0]
-            assistant_message_raw = choice.get("message", {"role": "assistant", "content": ""})
-            assistant_message: ChatMessage = {"role": cast(Any, assistant_message_raw.get("role", "assistant")), "content": assistant_message_raw.get("content")}
+            assistant_message_raw = choice.get(
+                "message", {"role": "assistant", "content": ""}
+            )
+            assistant_message: ChatMessage = {
+                "role": cast(Any, assistant_message_raw.get("role", "assistant")),
+                "content": assistant_message_raw.get("content"),
+            }
             if "tool_calls" in assistant_message_raw:
                 assistant_message["tool_calls"] = assistant_message_raw["tool_calls"]
             usage_data = response_data.get("usage")
             usage_info: Optional[LLMUsageInfo] = None
             if usage_data:
-                usage_info = {"prompt_tokens": usage_data.get("prompt_tokens"), "completion_tokens": usage_data.get("completion_tokens"), "total_tokens": usage_data.get("total_tokens")}
-            return {"message": assistant_message, "finish_reason": choice.get("finish_reason"), "usage": usage_info, "raw_response": response_data}
+                usage_info = {
+                    "prompt_tokens": usage_data.get("prompt_tokens"),
+                    "completion_tokens": usage_data.get("completion_tokens"),
+                    "total_tokens": usage_data.get("total_tokens"),
+                }
+            return {
+                "message": assistant_message,
+                "finish_reason": choice.get("finish_reason"),
+                "usage": usage_info,
+                "raw_response": response_data,
+            }
 
     async def get_model_info(self) -> Dict[str, Any]:
         if not self._http_client:
@@ -472,20 +535,24 @@
         info: Dict[str, Any] = {
             "provider": "llama.cpp",
             "base_url": self._base_url,
-            "configured_model_alias": self._default_model_alias or "N/A (server default)",
-            "notes": "llama.cpp server usually serves a single pre-loaded model. Specific model details depend on server startup configuration. Supports GBNF grammar for structured output via `output_schema` in `generate()` and `chat()`.",
+            "configured_model_alias": self._default_model_alias
+            or "N/A (server default)",
+            "notes": "llama.cpp server usually serves a single pre-loaded model. Specific model details depend on server startup configuration. Supports GBNF grammar for structured output via `output_schema` in `generate()` and potentially `chat()`.",
         }
         try:
             response = await self._http_client.get(f"{self._base_url}/v1/models")
             response.raise_for_status()
             models_data = response.json()
             if "data" in models_data and isinstance(models_data["data"], list):
-                info["available_models_on_server"] = [m.get("id") for m in models_data["data"]]
+                info["available_models_on_server"] = [
+                    m.get("id") for m in models_data["data"]
+                ]
         except Exception as e:
-            logger.warning(f"{self.plugin_id}: Could not retrieve model info from /v1/models endpoint: {e}")
+            logger.warning(
+                f"{self.plugin_id}: Could not retrieve model info from /v1/models endpoint: {e}"
+            )
             info["model_info_error"] = str(e)
         return info
-
 
     async def teardown(self) -> None:
         if self._http_client:
