### src/genie_tooling/config/features.py
# src/genie_tooling/config/features.py
from typing import List, Literal, Optional

from pydantic import BaseModel, Field


class FeatureSettings(BaseModel):
    """
    Defines high-level, user-friendly feature toggles and default choices
    for initializing the Genie middleware. This model is processed by
    ConfigResolver to populate the more detailed MiddlewareConfig.
    """

    # LLM Feature
    llm: Literal["ollama", "openai", "gemini", "llama_cpp", "llama_cpp_internal", "none"] = Field(
        default="none", description="Primary LLM provider choice."
    )
    llm_ollama_model_name: Optional[str] = Field(
        default="mistral:latest", description="Default model for Ollama if 'ollama' is chosen for llm."
    )
    llm_openai_model_name: Optional[str] = Field(
        default="gpt-3.5-turbo", description="Default model for OpenAI if 'openai' is chosen for llm."
    )
    llm_gemini_model_name: Optional[str] = Field(
        default="gemini-1.5-flash-latest", description="Default model for Gemini if 'gemini' is chosen for llm."
    )
    llm_llama_cpp_model_name: Optional[str] = Field(
        default="mistral:latest", description="Default model for llama.cpp server if 'llama_cpp' is chosen for llm."
    )
    llm_llama_cpp_base_url: Optional[str] = Field(
        default="http://localhost:8080", description="Base URL for llama.cpp server if 'llama_cpp' is chosen for llm."
    )
    llm_llama_cpp_api_key_name: Optional[str] = Field(
        default=None, description="Optional environment variable name for llama.cpp server API key."
    )
    llm_llama_cpp_internal_model_path: Optional[str] = Field(
        default=None, description="Path to GGUF model file for internal Llama.cpp provider."
    )
    llm_llama_cpp_internal_n_gpu_layers: int = Field(
        default=0, description="Number of GPU layers for internal Llama.cpp."
    )
    llm_llama_cpp_internal_n_ctx: int = Field(
        default=2048, description="Context size for internal Llama.cpp."
    )
    llm_llama_cpp_internal_chat_format: Optional[str] = Field(
        default=None, description="Chat format for internal Llama.cpp (e.g., 'llama-2', 'mistral', 'qwen', 'llama-3')." # Added qwen, llama-3
    )
    llm_llama_cpp_internal_model_name_for_logging: Optional[str] = Field(
        default=None, description="Optional model name to use for logging/token tracking for internal Llama.cpp."
    )


    # Cache Feature
    cache: Literal["in-memory", "redis", "none"] = Field(
        default="none", description="Caching provider choice."
    )
    cache_redis_url: Optional[str] = Field(
        default="redis://localhost:6379/0", description="URL for Redis if 'redis' is chosen for cache."
    )

    # RAG Embedder Feature
    rag_embedder: Literal["sentence_transformer", "openai", "none"] = Field(
        default="none", description="Embedding generator for RAG."
    )
    rag_embedder_st_model_name: Optional[str] = Field(
        default="all-MiniLM-L6-v2", description="Model for SentenceTransformer if chosen for rag_embedder."
    )

    # RAG Vector Store Feature
    rag_vector_store: Literal["faiss", "chroma", "qdrant", "none"] = Field(
        default="none", description="Vector store for RAG."
    )
    rag_vector_store_chroma_mode: Literal["persistent", "ephemeral", "http"] = Field(
        default="persistent",
        description="Mode for ChromaDB: 'persistent' (disk), 'ephemeral' (in-memory), or 'http' (remote)."
    )
    rag_vector_store_chroma_path: Optional[str] = Field(
        default="./chroma_data", # Provide a default path for persistent mode
        description="Path for ChromaDB if mode is 'persistent'."
    )
    rag_vector_store_chroma_host: Optional[str] = Field(
        default="localhost", description="Host for ChromaDB if mode is 'http'."
    )
    rag_vector_store_chroma_port: Optional[int] = Field(
        default=8000, description="Port for ChromaDB if mode is 'http'."
    )
    rag_vector_store_chroma_collection_name: Optional[str] = Field(
        default="genie_rag_collection", description="Default collection name for ChromaDB in RAG."
    )
    rag_vector_store_qdrant_url: Optional[str] = Field(default=None, description="URL for Qdrant if 'qdrant' is chosen (e.g., http://localhost:6333).")
    rag_vector_store_qdrant_path: Optional[str] = Field(default=None, description="Path for local Qdrant if 'qdrant' is chosen.")
    rag_vector_store_qdrant_api_key_name: Optional[str] = Field(default=None, description="API key name for Qdrant.")
    rag_vector_store_qdrant_collection_name: Optional[str] = Field(default="genie_qdrant_rag", description="Default collection name for Qdrant in RAG.")
    rag_vector_store_qdrant_embedding_dim: Optional[int] = Field(default=None, description="Embedding dimension for Qdrant collection (required if creating).")

    # Tool Lookup Feature
    tool_lookup: Literal["embedding", "keyword", "hybrid", "none"] = Field(
        default="none", description="Method for looking up tools by natural language."
    )
    tool_lookup_top_k: Optional[int] = Field(
        default=5, description="Default number of tools to retrieve from lookup for LLM consideration."
    )
    tool_lookup_formatter_id_alias: Optional[str] = Field(
        default="compact_text_formatter", description="Alias for the formatter used to prepare tool definitions for indexing (e.g., 'compact_text_formatter')."
    )
    tool_lookup_chroma_path: Optional[str] = Field(
        default=None, description="Path for ChromaDB if 'embedding' tool_lookup uses Chroma. If None, plugin uses its default."
    )
    tool_lookup_chroma_collection_name: Optional[str] = Field(
        default="genie_tool_lookup_embeddings", description="Default collection for tool lookup embeddings in ChromaDB."
    )
    tool_lookup_embedder_id_alias: Optional[str] = Field(
        default="st_embedder", description="Alias for the embedder *plugin ID* used by embedding-based tool lookup (e.g., 'st_embedder', 'openai_embedder')."
    )

    # Command Processor Feature
<<<<<<< HEAD
    command_processor: Literal["llm_assisted", "simple_keyword", "rewoo", "none"] = Field( # <<< ADDED "rewoo" HERE
=======
    command_processor: Literal["llm_assisted", "simple_keyword", "rewoo", "none"] = Field(
>>>>>>> 7c651b2e
        default="none", description="Processor for interpreting user commands into tool calls."
    )
    command_processor_formatter_id_alias: Optional[str] = Field(
        default="compact_text_formatter", description="Alias for formatter used by LLM-assisted command processor for presenting tools to LLM."
    )

    # Logging Adapter Feature
    logging_adapter: Literal["default_log_adapter", "pyvider_log_adapter", "none"] = Field(
        default="default_log_adapter", description="Primary logging adapter for structured events."
    )
    logging_pyvider_service_name: Optional[str] = Field(
        default=None, description="Service name for Pyvider telemetry if 'pyvider_log_adapter' is chosen."
    )

    # Observability Feature
    observability_tracer: Literal["console_tracer", "otel_tracer", "none"] = Field(
        default="none", description="Primary interaction tracer choice."
    )
    observability_otel_endpoint: Optional[str] = Field(
        default=None, description="Endpoint for OpenTelemetry OTLP exporter if 'otel_tracer' is chosen (e.g., http://localhost:4318/v1/traces for HTTP)."
    )

    # HITL Feature
    hitl_approver: Literal["cli_hitl_approver", "none"] = Field(
        default="none", description="Human-in-the-loop approval mechanism."
    )

    # Token Usage Feature
    token_usage_recorder: Literal["in_memory_token_recorder", "otel_metrics_recorder", "none"] = Field(
        default="none", description="Token usage recording mechanism."
    )

    # Guardrails Feature
    input_guardrails: List[str] = Field(
        default_factory=list, description="List of input guardrail plugin IDs or aliases to enable."
    )
    output_guardrails: List[str] = Field(
        default_factory=list, description="List of output guardrail plugin IDs or aliases to enable."
    )
    tool_usage_guardrails: List[str] = Field(
        default_factory=list, description="List of tool usage guardrail plugin IDs or aliases to enable."
    )

    # Prompt System Features
    prompt_registry: Literal["file_system_prompt_registry", "none"] = Field(
        default="none", description="Prompt registry choice."
    )
    prompt_template_engine: Literal["basic_string_formatter", "jinja2_chat_formatter", "none"] = Field(
        default="none", description="Prompt template engine choice."
    )

    # Conversation State Features
    conversation_state_provider: Literal["in_memory_convo_provider", "redis_convo_provider", "none"] = Field(
        default="none", description="Conversation state provider choice."
    )

    # LLM Output Parser Features
    default_llm_output_parser: Literal["json_output_parser", "pydantic_output_parser", "none"] = Field(
        default="none", description="Default LLM output parser choice."
    )


    # Distributed Task Queue Feature
    task_queue: Literal["celery", "rq", "none"] = Field(
        default="none", description="Distributed task queue system to use for offloading tasks."
    )
    task_queue_celery_broker_url: Optional[str] = Field(
        default="redis://localhost:6379/1", description="Broker URL for Celery if 'celery' is chosen."
    )
    task_queue_celery_backend_url: Optional[str] = Field(
        default="redis://localhost:6379/2", description="Result backend URL for Celery if 'celery' is chosen."
    )<|MERGE_RESOLUTION|>--- conflicted
+++ resolved
@@ -115,11 +115,7 @@
     )
 
     # Command Processor Feature
-<<<<<<< HEAD
     command_processor: Literal["llm_assisted", "simple_keyword", "rewoo", "none"] = Field( # <<< ADDED "rewoo" HERE
-=======
-    command_processor: Literal["llm_assisted", "simple_keyword", "rewoo", "none"] = Field(
->>>>>>> 7c651b2e
         default="none", description="Processor for interpreting user commands into tool calls."
     )
     command_processor_formatter_id_alias: Optional[str] = Field(
