### src/genie_tooling/tools/manager.py
import asyncio
import inspect
import logging
from typing import Any, Callable, Dict, List, Optional, cast

from genie_tooling.core.plugin_manager import PluginManager
from genie_tooling.definition_formatters.abc import DefinitionFormatter
from genie_tooling.observability.manager import InteractionTracingManager

from .abc import Tool

logger = logging.getLogger(__name__)

class ToolManager:
    def __init__(self, plugin_manager: PluginManager, tracing_manager: Optional[InteractionTracingManager] = None):
        self._plugin_manager = plugin_manager
        self._tracing_manager = tracing_manager
        self._tools: Dict[str, Tool] = {}
        self._tool_initial_configs: Dict[str, Dict[str, Any]] = {}
        logger.debug("ToolManager initialized.")

    async def _trace(self, event_name: str, data: Dict, level: str = "info", correlation_id: Optional[str] = None):
        """A helper to send trace events, simplifying calls from other methods."""
        if self._tracing_manager:
            # The caller is now responsible for providing the full event name, e.g., "log.error".
            # The 'level' parameter is only used for the fallback logger.
            await self._tracing_manager.trace_event(
                event_name=event_name,
                data=data,
                component="ToolManager",
                correlation_id=correlation_id
            )
        else:
            # Fallback to standard logging if no tracer is configured
            log_func = getattr(logger, level, logger.info)
            log_msg = data.get("message", str(data))
            log_func(f"{event_name} | {log_msg}")

    async def initialize_tools(self, tool_configurations: Optional[Dict[str, Dict[str, Any]]] = None) -> None:
        self._tool_initial_configs = tool_configurations or {}
        self._tools.clear()

        if not self._plugin_manager._discovered_plugin_classes:
            await self._plugin_manager.discover_plugins()

        await self._trace("log.debug", {"message": f"Initializing tools based on tool_configurations. Number of configured tools: {len(self._tool_initial_configs)}"})

        for plugin_id_or_alias, tool_specific_config in self._tool_initial_configs.items():
            plugin_class = self._plugin_manager.list_discovered_plugin_classes().get(plugin_id_or_alias)

            if not plugin_class:
                await self._trace("log.debug", {"message": f"Tool ID/alias '{plugin_id_or_alias}' not found as a discovered plugin class. It may be a function-based tool to be registered later."})
                continue

            init_kwargs = {}
            try:
                if inspect.isclass(plugin_class):
                    constructor_params = inspect.signature(plugin_class.__init__).parameters
                    if "plugin_manager" in constructor_params:
                        init_kwargs["plugin_manager"] = self._plugin_manager
            except (ValueError, TypeError):
                 await self._trace("log.debug", {"message": f"Could not inspect __init__ for {plugin_class.__name__ if inspect.isclass(plugin_class) else plugin_class}. Assuming default constructor."})

            try:
                instance_any = await self._plugin_manager.get_plugin_instance(
                    plugin_id_or_alias, config=tool_specific_config or {}, **init_kwargs
                )

                if not instance_any or not isinstance(instance_any, Tool):
                    if instance_any:
                         await self._trace("log.debug", {"message": f"Plugin '{plugin_id_or_alias}' (class {plugin_class.__name__ if inspect.isclass(plugin_class) else plugin_class}) instantiated but is not a Tool."})
                    else:
                        await self._trace("log.warning", {"message": f"Plugin '{plugin_id_or_alias}' (class {plugin_class.__name__ if inspect.isclass(plugin_class) else plugin_class}) did not yield a valid instance or failed setup."})
                    continue

                instance = cast(Tool, instance_any)

                if instance.identifier in self._tools:
                    await self._trace("log.warning", {"message": f"Duplicate tool identifier '{instance.identifier}' encountered from plugin ID/alias '{plugin_id_or_alias}'. Source: '{self._plugin_manager.get_plugin_source(plugin_id_or_alias)}'. Overwriting previous tool with same identifier."})
                self._tools[instance.identifier] = instance
                await self._trace("log.debug", {"message": f"Initialized tool: '{instance.identifier}' from plugin ID/alias '{plugin_id_or_alias}' (Source: {self._plugin_manager.get_plugin_source(plugin_id_or_alias)})"})
            except Exception as e:
                await self._trace("log.error", {"message": f"Error initializing tool plugin from ID/alias '{plugin_id_or_alias}' (class {plugin_class}): {e}", "exc_info": True}, level="error")

        await self._trace("log.info", {"message": f"ToolManager initialized. Loaded {len(self._tools)} explicitly configured class-based tools."})

    def register_decorated_tools(self, functions: List[Callable], auto_enable: bool):
<<<<<<< HEAD
        """
        Processes a list of @tool decorated functions, enabling them based on the auto_enable flag.
        """
        from genie_tooling.genie import (
            FunctionToolWrapper,  # Local import to avoid circular dependency
        )

=======
        from genie_tooling.genie import FunctionToolWrapper
        
>>>>>>> 89f18b28
        registered_count = 0
        for func_item in functions:
            metadata = getattr(func_item, "_tool_metadata_", None)
            original_func_to_call = getattr(func_item, "_original_function_", func_item)

            if not (metadata and isinstance(metadata, dict) and callable(original_func_to_call)):
                asyncio.create_task(self._trace("log.warning", {"message": f"Function '{getattr(func_item, '__name__', str(func_item))}' not @tool decorated. Skipping."}))
                continue

            tool_wrapper = FunctionToolWrapper(original_func_to_call, metadata)
            tool_id = tool_wrapper.identifier

            if tool_id in self._tools:
                asyncio.create_task(self._trace("log.debug", {"message": f"Tool '{tool_id}' from decorated function was already loaded from explicit configuration. Explicit config takes precedence."}))
                continue

            if auto_enable:
                self._tools[tool_id] = tool_wrapper
                registered_count += 1
                asyncio.create_task(self._trace("log.info", {"message": f"Auto-enabled tool '{tool_id}' from decorated function '{func_item.__name__}'."}))
            else:
                asyncio.create_task(self._trace("log.warning", {"message": f"Tool '{tool_id}' from decorated function '{func_item.__name__}' was registered but is NOT active. To enable it, set `auto_enable_registered_tools=True` in MiddlewareConfig or add '{tool_id}' to the `tool_configurations` dictionary."}))
        if registered_count > 0:
            asyncio.create_task(self._trace("log.info", {"message": f"Auto-enabled {registered_count} decorated tools."}))


    async def list_available_formatters(self) -> List[Dict[str, str]]:
        formatters_info: List[Dict[str, str]] = []
        if not self._plugin_manager._discovered_plugin_classes:
            await self._plugin_manager.discover_plugins()

        for plugin_id, _plugin_class_obj in self._plugin_manager.list_discovered_plugin_classes().items():
            try:
                instance = await self._plugin_manager.get_plugin_instance(plugin_id, config={})
                if isinstance(instance, DefinitionFormatter):
                    formatter_instance = cast(DefinitionFormatter, instance)
                    formatters_info.append({"id": formatter_instance.formatter_id, "description": formatter_instance.description, "plugin_id": plugin_id})
            except Exception as e:
                await self._trace("log.debug", {"message": f"Could not instantiate or check plugin '{plugin_id}' as DefinitionFormatter: {e}"})
        return formatters_info

    async def get_tool(self, identifier: str) -> Optional[Tool]:
        tool = self._tools.get(identifier)
        if not tool:
            await self._trace("log.debug", {"message": f"Tool with identifier '{identifier}' not found in ToolManager (not explicitly configured or loaded)."})
        return tool

    async def list_tools(self, enabled_only: bool = True) -> List[Tool]:
        return list(self._tools.values())

    async def list_tool_summaries(self, pagination_params: Optional[Dict[str, Any]] = None) -> tuple[List[Dict[str, Any]], Dict[str, Any]]:
        summaries: List[Dict[str, Any]] = []
        all_tools = await self.list_tools()
        for tool_instance in all_tools:
            try:
                metadata = await tool_instance.get_metadata()
                summaries.append({"identifier": tool_instance.identifier, "name": metadata.get("name", tool_instance.identifier), "short_description": metadata.get("description_llm", metadata.get("description_human", ""))[:120] + "...", "tags": metadata.get("tags", [])})
            except Exception as e:
                await self._trace("log.error", {"message": f"Error getting metadata for tool '{tool_instance.identifier}': {e}", "exc_info": True}, level="error")

        default_page_size = 20; page = 1; page_size = default_page_size
        if pagination_params:
            page = max(1, int(pagination_params.get("page", 1)))
            page_size_input = pagination_params.get("page_size", default_page_size)
            try:
                page_size_val = int(page_size_input)
                if page_size_val >= 1: page_size = page_size_val
                else:
                    page_size = default_page_size
                    await self._trace("log.debug", {"message": f"Invalid page_size '{page_size_input}', using default {default_page_size}."})
            except (ValueError, TypeError):
                page_size = default_page_size
                await self._trace("log.debug", {"message": f"Non-integer page_size '{page_size_input}', using default {default_page_size}."})
        start_index = (page - 1) * page_size; end_index = start_index + page_size
        paginated_summaries = summaries[start_index:end_index]; total_items = len(summaries)
        total_pages = (total_items + page_size - 1) // page_size if total_items > 0 else 1
        pagination_meta = {"total_items": total_items, "current_page": page, "page_size": page_size, "total_pages": total_pages, "has_next": page < total_pages, "has_prev": page > 1}
        return paginated_summaries, pagination_meta

    async def get_formatted_tool_definition(self, tool_identifier: str, formatter_id: str) -> Optional[Any]:
        tool = await self.get_tool(tool_identifier)
        if not tool: return None
        formatter_instance_any = await self._plugin_manager.get_plugin_instance(formatter_id)
        if not formatter_instance_any or not isinstance(formatter_instance_any, DefinitionFormatter):
            await self._trace("log.warning", {"message": f"DefinitionFormatter plugin '{formatter_id}' not found or invalid."})
            return None
        formatter_instance = cast(DefinitionFormatter, formatter_instance_any)
        try:
            raw_metadata = await tool.get_metadata()
            return formatter_instance.format(tool_metadata=raw_metadata)
        except Exception as e:
            await self._trace("log.error", {"message": f"Error formatting tool '{tool_identifier}' with formatter '{formatter_id}': {e}", "exc_info": True}, level="error")
            return None<|MERGE_RESOLUTION|>--- conflicted
+++ resolved
@@ -86,7 +86,6 @@
         await self._trace("log.info", {"message": f"ToolManager initialized. Loaded {len(self._tools)} explicitly configured class-based tools."})
 
     def register_decorated_tools(self, functions: List[Callable], auto_enable: bool):
-<<<<<<< HEAD
         """
         Processes a list of @tool decorated functions, enabling them based on the auto_enable flag.
         """
@@ -94,10 +93,6 @@
             FunctionToolWrapper,  # Local import to avoid circular dependency
         )
 
-=======
-        from genie_tooling.genie import FunctionToolWrapper
-        
->>>>>>> 89f18b28
         registered_count = 0
         for func_item in functions:
             metadata = getattr(func_item, "_tool_metadata_", None)
